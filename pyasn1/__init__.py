import sys

# http://www.python.org/dev/peps/pep-0396/
<<<<<<< HEAD
__version__ = '0.3.7'
=======
__version__ = '0.4.1'
>>>>>>> 5efe9f21

if sys.version_info[:2] < (2, 4):
    raise RuntimeError('PyASN1 requires Python 2.4 or later')<|MERGE_RESOLUTION|>--- conflicted
+++ resolved
@@ -1,11 +1,7 @@
 import sys
 
 # http://www.python.org/dev/peps/pep-0396/
-<<<<<<< HEAD
-__version__ = '0.3.7'
-=======
 __version__ = '0.4.1'
->>>>>>> 5efe9f21
 
 if sys.version_info[:2] < (2, 4):
     raise RuntimeError('PyASN1 requires Python 2.4 or later')