#
# This file is part of pyasn1 software.
#
# Copyright (c) 2005-2017, Ilya Etingof <etingof@gmail.com>
# License: http://pyasn1.sf.net/license.html
#
from pyasn1.type import base, tag, univ, char, useful, tagmap
from pyasn1.codec.ber import eoo
from pyasn1.compat.octets import oct2int, octs2ints, ints2octs, null
from pyasn1.compat.integer import from_bytes
from pyasn1 import debug, error

__all__ = ['decode']

noValue = base.noValue


class AbstractDecoder(object):
    protoComponent = None

    def valueDecoder(self, substrate, asn1Spec,
                     tagSet=None, length=None, state=None,
                     decodeFun=None, substrateFun=None,
                     **options):
        raise error.PyAsn1Error('Decoder not implemented for %s' % (tagSet,))

    def indefLenValueDecoder(self, substrate, asn1Spec,
                             tagSet=None, length=None, state=None,
                             decodeFun=None, substrateFun=None,
                             **options):
        raise error.PyAsn1Error('Indefinite length mode decoder not implemented for %s' % (tagSet,))


class AbstractSimpleDecoder(AbstractDecoder):
    @staticmethod
    def substrateCollector(asn1Object, substrate, length):
        return substrate[:length], substrate[length:]

    def _createComponent(self, asn1Spec, tagSet, value=noValue):
        if asn1Spec is None:
            return self.protoComponent.clone(value, tagSet=tagSet)
        elif value is noValue:
            return asn1Spec
        else:
            return asn1Spec.clone(value)


class ExplicitTagDecoder(AbstractSimpleDecoder):
    protoComponent = univ.Any('')

    def valueDecoder(self, substrate, asn1Spec,
                     tagSet=None, length=None, state=None,
                     decodeFun=None, substrateFun=None,
                     **options):
        if substrateFun:
            return substrateFun(
                self._createComponent(asn1Spec, tagSet, ''),
                substrate, length
            )

        head, tail = substrate[:length], substrate[length:]

        value, _ = decodeFun(head, asn1Spec, tagSet, length, **options)

        return value, tail

    def indefLenValueDecoder(self, substrate, asn1Spec,
                             tagSet=None, length=None, state=None,
                             decodeFun=None, substrateFun=None,
                             **options):
        if substrateFun:
            return substrateFun(
                self._createComponent(asn1Spec, tagSet, ''),
                substrate, length
            )

        value, substrate = decodeFun(substrate, asn1Spec, tagSet, length, **options)

        eooMarker, substrate = decodeFun(substrate, allowEoo=True, **options)

        if eooMarker is eoo.endOfOctets:
            return value, substrate
        else:
            raise error.PyAsn1Error('Missing end-of-octets terminator')


explicitTagDecoder = ExplicitTagDecoder()


class IntegerDecoder(AbstractSimpleDecoder):
    protoComponent = univ.Integer(0)

    def valueDecoder(self, substrate, asn1Spec,
                     tagSet=None, length=None, state=None,
                     decodeFun=None, substrateFun=None,
                     **options):

        if tagSet[0].tagFormat != tag.tagFormatSimple:
            raise error.PyAsn1Error('Simple tag format expected')

        head, tail = substrate[:length], substrate[length:]

        if not head:
            return self._createComponent(asn1Spec, tagSet, 0), tail

        value = from_bytes(head, signed=True)

        return self._createComponent(asn1Spec, tagSet, value), tail


class BooleanDecoder(IntegerDecoder):
    protoComponent = univ.Boolean(0)

    def _createComponent(self, asn1Spec, tagSet, value=noValue):
        return IntegerDecoder._createComponent(self, asn1Spec, tagSet, value and 1 or 0)


class BitStringDecoder(AbstractSimpleDecoder):
    protoComponent = univ.BitString(())
    supportConstructedForm = True

    def valueDecoder(self, substrate, asn1Spec,
                     tagSet=None, length=None, state=None,
                     decodeFun=None, substrateFun=None,
                     **options):
        head, tail = substrate[:length], substrate[length:]
        if tagSet[0].tagFormat == tag.tagFormatSimple:  # XXX what tag to check?
            if not head:
                raise error.PyAsn1Error('Empty substrate')
            trailingBits = oct2int(head[0])
            if trailingBits > 7:
                raise error.PyAsn1Error(
                    'Trailing bits overflow %s' % trailingBits
                )
            head = head[1:]
            value = self.protoComponent.fromOctetString(head, trailingBits)
            return self._createComponent(asn1Spec, tagSet, value), tail

        if not self.supportConstructedForm:
            raise error.PyAsn1Error('Constructed encoding form prohibited at %s' % self.__class__.__name__)

        bitString = self._createComponent(asn1Spec, tagSet)

        if substrateFun:
            return substrateFun(bitString, substrate, length)

        while head:
            component, head = decodeFun(head, self.protoComponent, **options)
            bitString += component

        return bitString, tail

    def indefLenValueDecoder(self, substrate, asn1Spec,
                             tagSet=None, length=None, state=None,
                             decodeFun=None, substrateFun=None,
                             **options):
        bitString = self._createComponent(asn1Spec, tagSet)

        if substrateFun:
            return substrateFun(bitString, substrate, length)

        while substrate:
            component, substrate = decodeFun(substrate, self.protoComponent,
                                             allowEoo=True, **options)
            if component is eoo.endOfOctets:
                break

            bitString += component

        else:
            raise error.SubstrateUnderrunError('No EOO seen before substrate ends')

        return bitString, substrate


class OctetStringDecoder(AbstractSimpleDecoder):
    protoComponent = univ.OctetString('')
    supportConstructedForm = True

    def valueDecoder(self, substrate, asn1Spec,
                     tagSet=None, length=None, state=None,
                     decodeFun=None, substrateFun=None,
                     **options):
        head, tail = substrate[:length], substrate[length:]

        if substrateFun:
            return substrateFun(self._createComponent(asn1Spec, tagSet),
                                substrate, length)

        if tagSet[0].tagFormat == tag.tagFormatSimple:  # XXX what tag to check?
            return self._createComponent(asn1Spec, tagSet, head), tail

        if not self.supportConstructedForm:
            raise error.PyAsn1Error('Constructed encoding form prohibited at %s' % self.__class__.__name__)

        # All inner fragments are of the same type, treat them as octet string
        substrateFun = self.substrateCollector

        header = null

        while head:
            component, head = decodeFun(head, self.protoComponent,
                                        substrateFun=substrateFun,
                                        **options)
            header += component

        return self._createComponent(asn1Spec, tagSet, header), tail

    def indefLenValueDecoder(self, substrate, asn1Spec,
                             tagSet=None, length=None, state=None,
                             decodeFun=None, substrateFun=None,
                             **options):
        if substrateFun and substrateFun is not self.substrateCollector:
            asn1Object = self._createComponent(asn1Spec, tagSet)
            return substrateFun(asn1Object, substrate, length)

        # All inner fragments are of the same type, treat them as octet string
        substrateFun = self.substrateCollector

        header = null

        while substrate:
            component, substrate = decodeFun(substrate,
                                             self.protoComponent,
                                             substrateFun=substrateFun,
                                             allowEoo=True, **options)
            if component is eoo.endOfOctets:
                break
            header += component
        else:
            raise error.SubstrateUnderrunError(
                'No EOO seen before substrate ends'
            )

        return self._createComponent(asn1Spec, tagSet, header), substrate


class NullDecoder(AbstractSimpleDecoder):
    protoComponent = univ.Null('')

    def valueDecoder(self, substrate, asn1Spec,
                     tagSet=None, length=None, state=None,
                     decodeFun=None, substrateFun=None,
                     **options):

        if tagSet[0].tagFormat != tag.tagFormatSimple:
            raise error.PyAsn1Error('Simple tag format expected')

        head, tail = substrate[:length], substrate[length:]

        component = self._createComponent(asn1Spec, tagSet)

        if head:
            raise error.PyAsn1Error('Unexpected %d-octet substrate for Null' % length)

        return component, tail


class ObjectIdentifierDecoder(AbstractSimpleDecoder):
    protoComponent = univ.ObjectIdentifier(())

    def valueDecoder(self, substrate, asn1Spec,
                     tagSet=None, length=None, state=None,
                     decodeFun=None, substrateFun=None,
                     **options):
        if tagSet[0].tagFormat != tag.tagFormatSimple:
            raise error.PyAsn1Error('Simple tag format expected')

        head, tail = substrate[:length], substrate[length:]
        if not head:
            raise error.PyAsn1Error('Empty substrate')

        head = octs2ints(head)

        oid = ()
        index = 0
        substrateLen = len(head)
        while index < substrateLen:
            subId = head[index]
            index += 1
            if subId < 128:
                oid += (subId,)
            elif subId > 128:
                # Construct subid from a number of octets
                nextSubId = subId
                subId = 0
                while nextSubId >= 128:
                    subId = (subId << 7) + (nextSubId & 0x7F)
                    if index >= substrateLen:
                        raise error.SubstrateUnderrunError(
                            'Short substrate for sub-OID past %s' % (oid,)
                        )
                    nextSubId = head[index]
                    index += 1
                oid += ((subId << 7) + nextSubId,)
            elif subId == 128:
                # ASN.1 spec forbids leading zeros (0x80) in OID
                # encoding, tolerating it opens a vulnerability. See
                # http://www.cosic.esat.kuleuven.be/publications/article-1432.pdf
                # page 7
                raise error.PyAsn1Error('Invalid octet 0x80 in OID encoding')

        # Decode two leading arcs
        if 0 <= oid[0] <= 39:
            oid = (0,) + oid
        elif 40 <= oid[0] <= 79:
            oid = (1, oid[0] - 40) + oid[1:]
        elif oid[0] >= 80:
            oid = (2, oid[0] - 80) + oid[1:]
        else:
            raise error.PyAsn1Error('Malformed first OID octet: %s' % head[0])

        return self._createComponent(asn1Spec, tagSet, oid), tail


class RealDecoder(AbstractSimpleDecoder):
    protoComponent = univ.Real()

    def valueDecoder(self, substrate, asn1Spec,
                     tagSet=None, length=None, state=None,
                     decodeFun=None, substrateFun=None,
                     **options):
        if tagSet[0].tagFormat != tag.tagFormatSimple:
            raise error.PyAsn1Error('Simple tag format expected')

        head, tail = substrate[:length], substrate[length:]

        if not head:
            return self._createComponent(asn1Spec, tagSet, 0.0), tail

        fo = oct2int(head[0])
        head = head[1:]
        if fo & 0x80:  # binary encoding
            if not head:
                raise error.PyAsn1Error("Incomplete floating-point value")
            n = (fo & 0x03) + 1
            if n == 4:
                n = oct2int(head[0])
                head = head[1:]
            eo, head = head[:n], head[n:]
            if not eo or not head:
                raise error.PyAsn1Error('Real exponent screwed')
            e = oct2int(eo[0]) & 0x80 and -1 or 0
            while eo:  # exponent
                e <<= 8
                e |= oct2int(eo[0])
                eo = eo[1:]
            b = fo >> 4 & 0x03  # base bits
            if b > 2:
                raise error.PyAsn1Error('Illegal Real base')
            if b == 1:  # encbase = 8
                e *= 3
            elif b == 2:  # encbase = 16
                e *= 4
            p = 0
            while head:  # value
                p <<= 8
                p |= oct2int(head[0])
                head = head[1:]
            if fo & 0x40:  # sign bit
                p = -p
            sf = fo >> 2 & 0x03  # scale bits
            p *= 2 ** sf
            value = (p, 2, e)
        elif fo & 0x40:  # infinite value
            value = fo & 0x01 and '-inf' or 'inf'
        elif fo & 0xc0 == 0:  # character encoding
            if not head:
                raise error.PyAsn1Error("Incomplete floating-point value")
            try:
                if fo & 0x3 == 0x1:  # NR1
                    value = (int(head), 10, 0)
                elif fo & 0x3 == 0x2:  # NR2
                    value = float(head)
                elif fo & 0x3 == 0x3:  # NR3
                    value = float(head)
                else:
                    raise error.SubstrateUnderrunError(
                        'Unknown NR (tag %s)' % fo
                    )
            except ValueError:
                raise error.SubstrateUnderrunError(
                    'Bad character Real syntax'
                )
        else:
            raise error.SubstrateUnderrunError(
                'Unknown encoding (tag %s)' % fo
            )
        return self._createComponent(asn1Spec, tagSet, value), tail


class AbstractConstructedDecoder(AbstractDecoder):
    protoComponent = None


class UniversalConstructedTypeDecoder(AbstractConstructedDecoder):
    protoRecordComponent = None
    protoSequenceComponent = None

    def _getComponentTagMap(self, asn1Object, idx):
        raise NotImplementedError()

    def _getComponentPositionByType(self, asn1Object, tagSet, idx):
        raise NotImplementedError()

    def _decodeComponents(self, substrate, tagSet=None, decodeFun=None, **options):
        components = []
        componentTypes = set()
        while substrate:
            component, substrate = decodeFun(substrate, **options)
            if component is eoo.endOfOctets:
                break
            components.append(component)
            componentTypes.add(component.tagSet)

        # Now we have to guess is it SEQUENCE/SET or SEQUENCE OF/SET OF
        # The heuristics is:
        # * 0-1 component -> likely SEQUENCE OF/SET OF
        # * 1+ components of the same type -> likely SEQUENCE OF/SET OF
        # * otherwise -> likely SEQUENCE/SET
        if len(components) > 1 or len(componentTypes) > 1:
            protoComponent = self.protoRecordComponent
        else:
            protoComponent = self.protoSequenceComponent

        asn1Object = protoComponent.clone(
            # construct tagSet from base tag from prototype ASN.1 object
            # and additional tags recovered from the substrate
            tagSet=tag.TagSet(protoComponent.tagSet.baseTag, *tagSet.superTags)
        )

        for idx, component in enumerate(components):
            asn1Object.setComponentByPosition(
                idx, component,
                verifyConstraints=False,
                matchTags=False, matchConstraints=False
            )

        return asn1Object, substrate

    def valueDecoder(self, substrate, asn1Spec,
                     tagSet=None, length=None, state=None,
                     decodeFun=None, substrateFun=None,
                     **options):
        if tagSet[0].tagFormat != tag.tagFormatConstructed:
            raise error.PyAsn1Error('Constructed tag format expected')

        head, tail = substrate[:length], substrate[length:]

        if substrateFun is not None:
            if asn1Spec is not None:
                asn1Object = asn1Spec.clone()
            elif self.protoComponent is not None:
                asn1Object = self.protoComponent.clone(tagSet=tagSet)
            else:
                asn1Object = self.protoRecordComponent, self.protoSequenceComponent

            return substrateFun(asn1Object, substrate, length)

        if asn1Spec is None:
            asn1Object, trailing = self._decodeComponents(
                head, tagSet=tagSet, decodeFun=decodeFun, **options
            )
            if trailing:
                raise error.PyAsn1Error('Unused trailing %d octets encountered' % len(trailing))
            return asn1Object, tail

        asn1Object = asn1Spec.clone()

        if asn1Object.typeId in (univ.Sequence.typeId, univ.Set.typeId):

            namedTypes = asn1Object.componentType

            isSetType = asn1Object.typeId == univ.Set.typeId
            isDeterministic = not isSetType and not namedTypes.hasOptionalOrDefault

            seenIndices = set()
            idx = 0
            while head:
                if not namedTypes:
                    asn1Spec = None
                elif isSetType:
                    asn1Spec = namedTypes.tagMapUnique
                else:
                    try:
                        if isDeterministic:
                            asn1Spec = namedTypes[idx].asn1Object
                        elif namedTypes[idx].isOptional or namedTypes[idx].isDefaulted:
                            asn1Spec = namedTypes.getTagMapNearPosition(idx)
                        else:
                            asn1Spec = namedTypes[idx].asn1Object
                    except IndexError:
                        raise error.PyAsn1Error(
                            'Excessive components decoded at %r' % (asn1Object,)
                        )

                component, head = decodeFun(head, asn1Spec, **options)

                if not isDeterministic and namedTypes:
                    if isSetType:
                        idx = namedTypes.getPositionByType(component.effectiveTagSet)
                    elif namedTypes[idx].isOptional or namedTypes[idx].isDefaulted:
                        idx = namedTypes.getPositionNearType(component.effectiveTagSet, idx)

                asn1Object.setComponentByPosition(
                    idx, component,
                    verifyConstraints=False,
                    matchTags=False, matchConstraints=False
                )

                seenIndices.add(idx)
                idx += 1

            if namedTypes:
                if not namedTypes.requiredComponents.issubset(seenIndices):
                    raise error.PyAsn1Error('ASN.1 object %s has uninitialized components' % asn1Object.__class__.__name__)

                if  namedTypes.hasOpenTypes:

                    openTypes = options.get('openTypes', {})

                    if openTypes or options.get('decodeOpenTypes', False):

                        for idx, namedType in enumerate(namedTypes.namedTypes):
                            if not namedType.openType:
                                continue

                            governingValue = asn1Object.getComponentByName(
                                namedType.openType.name
                            )

                            try:
                                asn1Spec = openTypes[governingValue]

                            except KeyError:

                                try:
                                    asn1Spec = namedType.openType[governingValue]

                                except KeyError:
                                    continue

                            component, rest = decodeFun(
                                asn1Object.getComponentByPosition(idx).asOctets(),
                                asn1Spec=asn1Spec
                            )

                            asn1Object.setComponentByPosition(
                                idx, component,
                                matchTags=False,
                                matchConstraints=False
                            )

            else:
                asn1Object.verifySizeSpec()

        else:
            asn1Spec = asn1Object.componentType
            idx = 0
            while head:
                component, head = decodeFun(head, asn1Spec, **options)
                asn1Object.setComponentByPosition(
                    idx, component,
                    verifyConstraints=False,
                    matchTags=False, matchConstraints=False
                )
                idx += 1

        return asn1Object, tail

    def indefLenValueDecoder(self, substrate, asn1Spec,
                             tagSet=None, length=None, state=None,
                             decodeFun=None, substrateFun=None,
                             **options):
        if tagSet[0].tagFormat != tag.tagFormatConstructed:
            raise error.PyAsn1Error('Constructed tag format expected')

        if substrateFun is not None:
            if asn1Spec is not None:
                asn1Object = asn1Spec.clone()
            elif self.protoComponent is not None:
                asn1Object = self.protoComponent.clone(tagSet=tagSet)
            else:
                asn1Object = self.protoRecordComponent, self.protoSequenceComponent

            return substrateFun(asn1Object, substrate, length)

        if asn1Spec is None:
            return self._decodeComponents(
                substrate, tagSet=tagSet, decodeFun=decodeFun, allowEoo=True, **options
            )

        asn1Object = asn1Spec.clone()

        if asn1Object.typeId in (univ.Sequence.typeId, univ.Set.typeId):

            namedTypes = asn1Object.componentType

            isSetType = asn1Object.typeId == univ.Set.typeId
            isDeterministic = not isSetType and not namedTypes.hasOptionalOrDefault

            seenIndices = set()
            idx = 0
            while substrate:
                if len(namedTypes) <= idx:
                    asn1Spec = None
                elif isSetType:
                    asn1Spec = namedTypes.tagMapUnique
                else:
                    try:
                        if isDeterministic:
                            asn1Spec = namedTypes[idx].asn1Object
                        elif namedTypes[idx].isOptional or namedTypes[idx].isDefaulted:
                            asn1Spec = namedTypes.getTagMapNearPosition(idx)
                        else:
                            asn1Spec = namedTypes[idx].asn1Object
                    except IndexError:
                        raise error.PyAsn1Error(
                            'Excessive components decoded at %r' % (asn1Object,)
                        )

                component, substrate = decodeFun(substrate, asn1Spec, allowEoo=True, **options)
                if component is eoo.endOfOctets:
                    break

                if not isDeterministic and namedTypes:
                    if isSetType:
                        idx = namedTypes.getPositionByType(component.effectiveTagSet)
                    elif namedTypes[idx].isOptional or namedTypes[idx].isDefaulted:
                        idx = namedTypes.getPositionNearType(component.effectiveTagSet, idx)

                asn1Object.setComponentByPosition(
                    idx, component,
                    verifyConstraints=False,
                    matchTags=False, matchConstraints=False
                )

                seenIndices.add(idx)
                idx += 1

            else:
                raise error.SubstrateUnderrunError(
                    'No EOO seen before substrate ends'
                )

            if namedTypes:
                if not namedTypes.requiredComponents.issubset(seenIndices):
                    raise error.PyAsn1Error('ASN.1 object %s has uninitialized components' % asn1Object.__class__.__name__)

                if  namedTypes.hasOpenTypes:

                    openTypes = options.get('openTypes', None)

                    if openTypes or options.get('decodeOpenTypes', False):

                        for idx, namedType in enumerate(namedTypes.namedTypes):
                            if not namedType.openType:
                                continue

                            governingValue = asn1Object.getComponentByName(
                                namedType.openType.name
                            )

                            try:
                                asn1Spec = openTypes[governingValue]

                            except KeyError:

                                try:
                                    asn1Spec = namedType.openType[governingValue]

                                except KeyError:
                                    continue

                            component, rest = decodeFun(
                                asn1Object.getComponentByPosition(idx).asOctets(),
                                asn1Spec=asn1Spec, allowEoo=True
                            )

                            if component is not eoo.endOfOctets:
                                asn1Object.setComponentByPosition(
                                    idx, component,
                                    matchTags=False,
                                    matchConstraints=False
                                )

            else:
                asn1Object.verifySizeSpec()

        else:
            asn1Spec = asn1Object.componentType
            idx = 0
            while substrate:
                component, substrate = decodeFun(substrate, asn1Spec, allowEoo=True, **options)
                if component is eoo.endOfOctets:
                    break
                asn1Object.setComponentByPosition(
                    idx, component,
                    verifyConstraints=False,
                    matchTags=False, matchConstraints=False
                )
                idx += 1
            else:
                raise error.SubstrateUnderrunError(
                    'No EOO seen before substrate ends'
                )

        return asn1Object, substrate


class SequenceOrSequenceOfDecoder(UniversalConstructedTypeDecoder):
    protoRecordComponent = univ.Sequence()
    protoSequenceComponent = univ.SequenceOf()


class SequenceDecoder(SequenceOrSequenceOfDecoder):
    protoComponent = univ.Sequence()


class SequenceOfDecoder(SequenceOrSequenceOfDecoder):
    protoComponent = univ.SequenceOf()


class SetOrSetOfDecoder(UniversalConstructedTypeDecoder):
    protoRecordComponent = univ.Set()
    protoSequenceComponent = univ.SetOf()


class SetDecoder(SetOrSetOfDecoder):
    protoComponent = univ.Set()



class SetOfDecoder(SetOrSetOfDecoder):
    protoComponent = univ.SetOf()


class ChoiceDecoder(AbstractConstructedDecoder):
    protoComponent = univ.Choice()

    def valueDecoder(self, substrate, asn1Spec,
                     tagSet=None, length=None, state=None,
                     decodeFun=None, substrateFun=None,
                     **options):
        head, tail = substrate[:length], substrate[length:]
        if asn1Spec is None:
            asn1Object = self.protoComponent.clone(tagSet=tagSet)
        else:
            asn1Object = asn1Spec.clone()
        if substrateFun:
            return substrateFun(asn1Object, substrate, length)
        if asn1Object.tagSet == tagSet:  # explicitly tagged Choice
            component, head = decodeFun(
                head, asn1Object.componentTagMap, **options
            )
        else:
            component, head = decodeFun(
                head, asn1Object.componentTagMap,
                tagSet, length, state, **options
            )
        effectiveTagSet = component.effectiveTagSet
        asn1Object.setComponentByType(
            effectiveTagSet, component,
            verifyConstraints=False,
            matchTags=False, matchConstraints=False,
            innerFlag=False
        )
        return asn1Object, tail

    def indefLenValueDecoder(self, substrate, asn1Spec,
                             tagSet=None, length=None, state=None,
                             decodeFun=None, substrateFun=None,
                             **options):
        if asn1Spec is None:
            asn1Object = self.protoComponent.clone(tagSet=tagSet)
        else:
            asn1Object = asn1Spec.clone()
        if substrateFun:
            return substrateFun(asn1Object, substrate, length)
        if asn1Object.tagSet == tagSet:  # explicitly tagged Choice
            component, substrate = decodeFun(
                substrate, asn1Object.componentType.tagMapUnique, **options
            )
            # eat up EOO marker
            eooMarker, substrate = decodeFun(
                substrate, allowEoo=True, **options
            )
            if eooMarker is not eoo.endOfOctets:
                raise error.PyAsn1Error('No EOO seen before substrate ends')
        else:
            component, substrate = decodeFun(
                substrate, asn1Object.componentType.tagMapUnique,
                tagSet, length, state, **options
            )
        effectiveTagSet = component.effectiveTagSet
        asn1Object.setComponentByType(
            effectiveTagSet, component,
            verifyConstraints=False,
            matchTags=False, matchConstraints=False,
            innerFlag=False
        )
        return asn1Object, substrate


class AnyDecoder(AbstractSimpleDecoder):
    protoComponent = univ.Any()

    def valueDecoder(self, substrate, asn1Spec,
                     tagSet=None, length=None, state=None,
                     decodeFun=None, substrateFun=None,
                     **options):
        if asn1Spec is None or asn1Spec is not None and tagSet != asn1Spec.tagSet:
            fullSubstrate = options['fullSubstrate']

            # untagged Any container, recover inner header substrate
            length += len(fullSubstrate) - len(substrate)
            substrate = fullSubstrate

        if substrateFun:
            return substrateFun(self._createComponent(asn1Spec, tagSet),
                                substrate, length)

        head, tail = substrate[:length], substrate[length:]

        return self._createComponent(asn1Spec, tagSet, value=head), tail

    def indefLenValueDecoder(self, substrate, asn1Spec,
                             tagSet=None, length=None, state=None,
                             decodeFun=None, substrateFun=None,
                             **options):
        if asn1Spec is not None and tagSet == asn1Spec.tagSet:
            # tagged Any type -- consume header substrate
            header = null
        else:
            fullSubstrate = options['fullSubstrate']

            # untagged Any, recover header substrate
            header = fullSubstrate[:-len(substrate)]

        # Any components do not inherit initial tag
        asn1Spec = self.protoComponent

        if substrateFun and substrateFun is not self.substrateCollector:
            asn1Object = self._createComponent(asn1Spec, tagSet)
            return substrateFun(asn1Object, header + substrate, length + len(header))

        # All inner fragments are of the same type, treat them as octet string
        substrateFun = self.substrateCollector

        while substrate:
            component, substrate = decodeFun(substrate, asn1Spec,
                                             substrateFun=substrateFun,
                                             allowEoo=True, **options)
            if component is eoo.endOfOctets:
                break
            header += component
        else:
            raise error.SubstrateUnderrunError(
                'No EOO seen before substrate ends'
            )
        if substrateFun:
            return header, substrate
        else:
            return self._createComponent(asn1Spec, tagSet, header), substrate


# character string types
class UTF8StringDecoder(OctetStringDecoder):
    protoComponent = char.UTF8String()


class NumericStringDecoder(OctetStringDecoder):
    protoComponent = char.NumericString()


class PrintableStringDecoder(OctetStringDecoder):
    protoComponent = char.PrintableString()


class TeletexStringDecoder(OctetStringDecoder):
    protoComponent = char.TeletexString()


class VideotexStringDecoder(OctetStringDecoder):
    protoComponent = char.VideotexString()


class IA5StringDecoder(OctetStringDecoder):
    protoComponent = char.IA5String()


class GraphicStringDecoder(OctetStringDecoder):
    protoComponent = char.GraphicString()


class VisibleStringDecoder(OctetStringDecoder):
    protoComponent = char.VisibleString()


class GeneralStringDecoder(OctetStringDecoder):
    protoComponent = char.GeneralString()


class UniversalStringDecoder(OctetStringDecoder):
    protoComponent = char.UniversalString()


class BMPStringDecoder(OctetStringDecoder):
    protoComponent = char.BMPString()


# "useful" types
class ObjectDescriptorDecoder(OctetStringDecoder):
    protoComponent = useful.ObjectDescriptor()


class GeneralizedTimeDecoder(OctetStringDecoder):
    protoComponent = useful.GeneralizedTime()


class UTCTimeDecoder(OctetStringDecoder):
    protoComponent = useful.UTCTime()


tagMap = {
    univ.Integer.tagSet: IntegerDecoder(),
    univ.Boolean.tagSet: BooleanDecoder(),
    univ.BitString.tagSet: BitStringDecoder(),
    univ.OctetString.tagSet: OctetStringDecoder(),
    univ.Null.tagSet: NullDecoder(),
    univ.ObjectIdentifier.tagSet: ObjectIdentifierDecoder(),
    univ.Enumerated.tagSet: IntegerDecoder(),
    univ.Real.tagSet: RealDecoder(),
    univ.Sequence.tagSet: SequenceOrSequenceOfDecoder(),  # conflicts with SequenceOf
    univ.Set.tagSet: SetOrSetOfDecoder(),  # conflicts with SetOf
    univ.Choice.tagSet: ChoiceDecoder(),  # conflicts with Any
    # character string types
    char.UTF8String.tagSet: UTF8StringDecoder(),
    char.NumericString.tagSet: NumericStringDecoder(),
    char.PrintableString.tagSet: PrintableStringDecoder(),
    char.TeletexString.tagSet: TeletexStringDecoder(),
    char.VideotexString.tagSet: VideotexStringDecoder(),
    char.IA5String.tagSet: IA5StringDecoder(),
    char.GraphicString.tagSet: GraphicStringDecoder(),
    char.VisibleString.tagSet: VisibleStringDecoder(),
    char.GeneralString.tagSet: GeneralStringDecoder(),
    char.UniversalString.tagSet: UniversalStringDecoder(),
    char.BMPString.tagSet: BMPStringDecoder(),
    # useful types
    useful.ObjectDescriptor.tagSet: ObjectDescriptorDecoder(),
    useful.GeneralizedTime.tagSet: GeneralizedTimeDecoder(),
    useful.UTCTime.tagSet: UTCTimeDecoder()
}

# Type-to-codec map for ambiguous ASN.1 types
typeMap = {
    univ.Set.typeId: SetDecoder(),
    univ.SetOf.typeId: SetOfDecoder(),
    univ.Sequence.typeId: SequenceDecoder(),
    univ.SequenceOf.typeId: SequenceOfDecoder(),
    univ.Choice.typeId: ChoiceDecoder(),
    univ.Any.typeId: AnyDecoder()
}

# Put in non-ambiguous types for faster codec lookup
for typeDecoder in tagMap.values():
    if typeDecoder.protoComponent is not None:
        typeId = typeDecoder.protoComponent.__class__.typeId
        if typeId is not None and typeId not in typeMap:
            typeMap[typeId] = typeDecoder


(stDecodeTag,
 stDecodeLength,
 stGetValueDecoder,
 stGetValueDecoderByAsn1Spec,
 stGetValueDecoderByTag,
 stTryAsExplicitTag,
 stDecodeValue,
 stDumpRawValue,
 stErrorCondition,
 stStop) = [x for x in range(10)]


class Decoder(object):
    defaultErrorState = stErrorCondition
    #    defaultErrorState = stDumpRawValue
    defaultRawDecoder = AnyDecoder()
    supportIndefLength = True

    # noinspection PyDefaultArgument
    def __init__(self, tagMap, typeMap={}):
        self.__tagMap = tagMap
        self.__typeMap = typeMap
        # Tag & TagSet objects caches
        self.__tagCache = {}
        self.__tagSetCache = {}
        self.__eooSentinel = ints2octs((0, 0))

    def __call__(self, substrate, asn1Spec=None,
                 tagSet=None, length=None, state=stDecodeTag,
                 decodeFun=None, substrateFun=None,
                 **options):

        if debug.logger & debug.flagDecoder:
            logger = debug.logger
        else:
            logger = None

        if logger:
            logger('decoder called at scope %s with state %d, working with up to %d octets of substrate: %s' % (debug.scope, state, len(substrate), debug.hexdump(substrate)))

        allowEoo = options.pop('allowEoo', False)

        # Look for end-of-octets sentinel
        if allowEoo and self.supportIndefLength:
            if substrate[:2] == self.__eooSentinel:
                if logger:
                    logger('end-of-octets sentinel found')
                return eoo.endOfOctets, substrate[2:]

        value = noValue

        tagMap = self.__tagMap
        typeMap = self.__typeMap
        tagCache = self.__tagCache
        tagSetCache = self.__tagSetCache

        fullSubstrate = substrate

        while state is not stStop:
            if state is stDecodeTag:
                if not substrate:
                    raise error.SubstrateUnderrunError(
                        'Short octet stream on tag decoding'
                    )
                # Decode tag
                isShortTag = True
                firstOctet = substrate[0]
                substrate = substrate[1:]
                try:
                    lastTag = tagCache[firstOctet]
                except KeyError:
                    integerTag = oct2int(firstOctet)
                    tagClass = integerTag & 0xC0
                    tagFormat = integerTag & 0x20
                    tagId = integerTag & 0x1F
                    if tagId == 0x1F:
                        isShortTag = False
                        lengthOctetIdx = 0
                        tagId = 0
                        try:
                            while True:
                                integerTag = oct2int(substrate[lengthOctetIdx])
                                lengthOctetIdx += 1
                                tagId <<= 7
                                tagId |= (integerTag & 0x7F)
                                if not integerTag & 0x80:
                                    break
                            substrate = substrate[lengthOctetIdx:]
                        except IndexError:
                            raise error.SubstrateUnderrunError(
                                'Short octet stream on long tag decoding'
                            )
                    lastTag = tag.Tag(
                        tagClass=tagClass, tagFormat=tagFormat, tagId=tagId
                    )
                    if isShortTag:
                        # cache short tags
                        tagCache[firstOctet] = lastTag
                if tagSet is None:
                    if isShortTag:
                        try:
                            tagSet = tagSetCache[firstOctet]
                        except KeyError:
                            # base tag not recovered
                            tagSet = tag.TagSet((), lastTag)
                            tagSetCache[firstOctet] = tagSet
                    else:
                        tagSet = tag.TagSet((), lastTag)
                else:
                    tagSet = lastTag + tagSet
                state = stDecodeLength
                if logger:
                    logger('tag decoded into %s, decoding length' % tagSet)
            if state is stDecodeLength:
                # Decode length
                if not substrate:
                    raise error.SubstrateUnderrunError(
                        'Short octet stream on length decoding'
                    )
                firstOctet = oct2int(substrate[0])
                if firstOctet < 128:
                    size = 1
                    length = firstOctet
                elif firstOctet > 128:
                    size = firstOctet & 0x7F
                    # encoded in size bytes
                    encodedLength = octs2ints(substrate[1:size + 1])
                    # missing check on maximum size, which shouldn't be a
                    # problem, we can handle more than is possible
                    if len(encodedLength) != size:
                        raise error.SubstrateUnderrunError(
                            '%s<%s at %s' % (size, len(encodedLength), tagSet)
                        )
                    length = 0
                    for lengthOctet in encodedLength:
                        length <<= 8
                        length |= lengthOctet
                    size += 1
                else:
                    size = 1
                    length = -1

                substrate = substrate[size:]
                if length == -1:
                    if not self.supportIndefLength:
                        raise error.PyAsn1Error('Indefinite length encoding not supported by this codec')
                else:
                    if len(substrate) < length:
                        raise error.SubstrateUnderrunError('%d-octet short' % (length - len(substrate)))
                state = stGetValueDecoder
                if logger:
                    logger('value length decoded into %d, payload substrate is: %s' % (length, debug.hexdump(length == -1 and substrate or substrate[:length])))
            if state is stGetValueDecoder:
                if asn1Spec is None:
                    state = stGetValueDecoderByTag
                else:
                    state = stGetValueDecoderByAsn1Spec
            #
            # There're two ways of creating subtypes in ASN.1 what influences
            # decoder operation. These methods are:
            # 1) Either base types used in or no IMPLICIT tagging has been
            #    applied on subtyping.
            # 2) Subtype syntax drops base type information (by means of
            #    IMPLICIT tagging.
            # The first case allows for complete tag recovery from substrate
            # while the second one requires original ASN.1 type spec for
            # decoding.
            #
            # In either case a set of tags (tagSet) is coming from substrate
            # in an incremental, tag-by-tag fashion (this is the case of
            # EXPLICIT tag which is most basic). Outermost tag comes first
            # from the wire.
            #
            if state is stGetValueDecoderByTag:
                try:
                    concreteDecoder = tagMap[tagSet]
                except KeyError:
                    concreteDecoder = None
                if concreteDecoder:
                    state = stDecodeValue
                else:
                    try:
                        concreteDecoder = tagMap[tagSet[:1]]
                    except KeyError:
                        concreteDecoder = None
                    if concreteDecoder:
                        state = stDecodeValue
                    else:
                        state = stTryAsExplicitTag
                if logger:
                    logger('codec %s chosen by a built-in type, decoding %s' % (concreteDecoder and concreteDecoder.__class__.__name__ or "<none>", state is stDecodeValue and 'value' or 'as explicit tag'))
                    debug.scope.push(concreteDecoder is None and '?' or concreteDecoder.protoComponent.__class__.__name__)
            if state is stGetValueDecoderByAsn1Spec:
                if asn1Spec.__class__ is tagmap.TagMap:
                    try:
                        chosenSpec = asn1Spec[tagSet]
                    except KeyError:
                        chosenSpec = None
                    if logger:
                        logger('candidate ASN.1 spec is a map of:')
                        for firstOctet, v in asn1Spec.presentTypes.items():
                            logger('  %s -> %s' % (firstOctet, v.__class__.__name__))
                        if asn1Spec.skipTypes:
                            logger('but neither of: ')
                            for firstOctet, v in asn1Spec.skipTypes.items():
                                logger('  %s -> %s' % (firstOctet, v.__class__.__name__))
                        logger('new candidate ASN.1 spec is %s, chosen by %s' % (chosenSpec is None and '<none>' or chosenSpec.prettyPrintType(), tagSet))
                elif tagSet == asn1Spec.tagSet or tagSet in asn1Spec.tagMap:
                    chosenSpec = asn1Spec
                    if logger:
                        logger('candidate ASN.1 spec is %s' % asn1Spec.__class__.__name__)
                else:
                    chosenSpec = None

                if chosenSpec is not None:
                    try:
                        # ambiguous type or just faster codec lookup
                        concreteDecoder = typeMap[chosenSpec.typeId]
                        if logger:
                            logger('value decoder chosen for an ambiguous type by type ID %s' % (chosenSpec.typeId,))
                    except KeyError:
                        # use base type for codec lookup to recover untagged types
                        baseTagSet = tag.TagSet(chosenSpec.tagSet.baseTag,  chosenSpec.tagSet.baseTag)
                        try:
                            # base type or tagged subtype
                            concreteDecoder = tagMap[baseTagSet]
                            if logger:
                                logger('value decoder chosen by base %s' % (baseTagSet,))
                        except KeyError:
                            concreteDecoder = None
                    if concreteDecoder:
                        asn1Spec = chosenSpec
                        state = stDecodeValue
                    else:
                        state = stTryAsExplicitTag
                else:
                    concreteDecoder = None
                    state = stTryAsExplicitTag
                if logger:
                    logger('codec %s chosen by ASN.1 spec, decoding %s' % (state is stDecodeValue and concreteDecoder.__class__.__name__ or "<none>", state is stDecodeValue and 'value' or 'as explicit tag'))
                    debug.scope.push(chosenSpec is None and '?' or chosenSpec.__class__.__name__)
            if state is stDecodeValue:
                if not options.get('recursiveFlag', True) and not substrateFun:  # deprecate this
                    substrateFun = lambda a, b, c: (a, b[:c])

                options.update(fullSubstrate=fullSubstrate)

                if length == -1:  # indef length
                    value, substrate = concreteDecoder.indefLenValueDecoder(
                        substrate, asn1Spec,
                        tagSet, length, stGetValueDecoder,
                        self, substrateFun,
                        **options
                    )
                else:
                    value, substrate = concreteDecoder.valueDecoder(
                        substrate, asn1Spec,
                        tagSet, length, stGetValueDecoder,
                        self, substrateFun,
                        **options
                    )

                if logger:
<<<<<<< HEAD
                    logger('codec %s yields type %s, value:\n%s\n...remaining substrate is: %s' % (concreteDecoder.__class__.__name__, value.__class__.__name__, isinstance(value, base.Asn1Item) and value.prettyPrint() or repr(value), substrate and debug.hexdump(substrate) or '<none>'))

=======
                    logger('codec %s yields type %s, value:\n%s\n...remaining substrate is: %s' % (concreteDecoder.__class__.__name__, value.__class__.__name__, isinstance(value, base.Asn1Item) and value.prettyPrint() or value, substrate and debug.hexdump(substrate) or '<none>'))
>>>>>>> 3182ecf8
                state = stStop
                break
            if state is stTryAsExplicitTag:
                if tagSet and tagSet[0].tagFormat == tag.tagFormatConstructed and tagSet[0].tagClass != tag.tagClassUniversal:
                    # Assume explicit tagging
                    concreteDecoder = explicitTagDecoder
                    state = stDecodeValue
                else:
                    concreteDecoder = None
                    state = self.defaultErrorState
                if logger:
                    logger('codec %s chosen, decoding %s' % (concreteDecoder and concreteDecoder.__class__.__name__ or "<none>", state is stDecodeValue and 'value' or 'as failure'))
            if state is stDumpRawValue:
                concreteDecoder = self.defaultRawDecoder
                if logger:
                    logger('codec %s chosen, decoding value' % concreteDecoder.__class__.__name__)
                state = stDecodeValue
            if state is stErrorCondition:
                raise error.PyAsn1Error(
                    '%s not in asn1Spec: %r' % (tagSet, asn1Spec)
                )
        if logger:
            debug.scope.pop()
            logger('decoder left scope %s, call completed' % debug.scope)
        return value, substrate


#: Turns BER octet stream into an ASN.1 object.
#:
#: Takes BER octetstream and decode it into an ASN.1 object
#: (e.g. :py:class:`~pyasn1.type.base.PyAsn1Item` derivative) which
#: may be a scalar or an arbitrary nested structure.
#:
#: Parameters
#: ----------
#: substrate: :py:class:`bytes` (Python 3) or :py:class:`str` (Python 2)
#:     BER octetstream
#:
#: asn1Spec: any pyasn1 type object e.g. :py:class:`~pyasn1.type.base.PyAsn1Item` derivative
#:     A pyasn1 type object to act as a template guiding the decoder. Depending on the ASN.1 structure
#:     being decoded, *asn1Spec* may or may not be required. Most common reason for
#:     it to require is that ASN.1 structure is encoded in *IMPLICIT* tagging mode.
#:
#: Returns
#: -------
#: : :py:class:`tuple`
#:     A tuple of pyasn1 object recovered from BER substrate (:py:class:`~pyasn1.type.base.PyAsn1Item` derivative)
#:     and the unprocessed trailing portion of the *substrate* (may be empty)
#:
#: Raises
#: ------
#: : :py:class:`pyasn1.error.PyAsn1Error`
#:     On decoding errors
decode = Decoder(tagMap, typeMap)

# XXX
# non-recursive decoding; return position rather than substrate<|MERGE_RESOLUTION|>--- conflicted
+++ resolved
@@ -1233,12 +1233,8 @@
                     )
 
                 if logger:
-<<<<<<< HEAD
-                    logger('codec %s yields type %s, value:\n%s\n...remaining substrate is: %s' % (concreteDecoder.__class__.__name__, value.__class__.__name__, isinstance(value, base.Asn1Item) and value.prettyPrint() or repr(value), substrate and debug.hexdump(substrate) or '<none>'))
-
-=======
                     logger('codec %s yields type %s, value:\n%s\n...remaining substrate is: %s' % (concreteDecoder.__class__.__name__, value.__class__.__name__, isinstance(value, base.Asn1Item) and value.prettyPrint() or value, substrate and debug.hexdump(substrate) or '<none>'))
->>>>>>> 3182ecf8
+
                 state = stStop
                 break
             if state is stTryAsExplicitTag:
