--- conflicted
+++ resolved
@@ -155,11 +155,6 @@
     Any operation attempted on the *noValue* object will raise the
     *PyAsn1Error* exception.
     """
-<<<<<<< HEAD
-    skipMethods = ('__getattribute__', '__getattr__', '__setattr__', '__delattr__',
-                   '__class__', '__init__', '__del__', '__new__', '__repr__',
-                   '__qualname__', '__objclass__', 'im_class', '__sizeof__')
-=======
     skipMethods = set(
         ('__slots__',
          # attributes
@@ -185,7 +180,6 @@
          '__getstate__',
          '__setstate__')
     )
->>>>>>> 4d7232a5
 
     _instance = None
 
