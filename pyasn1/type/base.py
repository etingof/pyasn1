#
# This file is part of pyasn1 software.
#
# Copyright (c) 2005-2019, Ilya Etingof <etingof@gmail.com>
# License: http://snmplabs.com/pyasn1/license.html
#
import sys

from pyasn1 import error
from pyasn1.compat import calling
from pyasn1.type import constraint
from pyasn1.type import tag
from pyasn1.type import tagmap

__all__ = ['Asn1Item', 'Asn1Type', 'SimpleAsn1Type',
           'ConstructedAsn1Type']


class Asn1Item(object):
    @classmethod
    def getTypeId(cls, increment=1):
        try:
            Asn1Item._typeCounter += increment
        except AttributeError:
            Asn1Item._typeCounter = increment
        return Asn1Item._typeCounter


class Asn1Type(Asn1Item):
    """Base class for all classes representing ASN.1 types.

    In the user code, |ASN.1| class is normally used only for telling
    ASN.1 objects from others.

    Note
    ----
    For as long as ASN.1 is concerned, a way to compare ASN.1 types
    is to use :meth:`isSameTypeWith` and :meth:`isSuperTypeOf` methods.
    """
    #: Set or return a :py:class:`~pyasn1.type.tag.TagSet` object representing
    #: ASN.1 tag(s) associated with |ASN.1| type.
    tagSet = tag.TagSet()

    #: Default :py:class:`~pyasn1.type.constraint.ConstraintsIntersection`
    #: object imposing constraints on initialization values.
    subtypeSpec = constraint.ConstraintsIntersection()

    # Disambiguation ASN.1 types identification
    typeId = None

    def __init__(self, **kwargs):
        readOnly = {
            'tagSet': self.tagSet,
            'subtypeSpec': self.subtypeSpec
        }

        readOnly.update(kwargs)

        self.__dict__.update(readOnly)

        self._readOnly = readOnly

    def __setattr__(self, name, value):
        if name[0] != '_' and name in self._readOnly:
            raise error.PyAsn1Error('read-only instance attribute "%s"' % name)

        self.__dict__[name] = value

    def __str__(self):
        return self.prettyPrint()

    @property
    def readOnly(self):
        return self._readOnly

    @property
    def effectiveTagSet(self):
        """For |ASN.1| type is equivalent to *tagSet*
        """
        return self.tagSet  # used by untagged types

    @property
    def tagMap(self):
        """Return a :class:`~pyasn1.type.tagmap.TagMap` object mapping ASN.1 tags to ASN.1 objects within callee object.
        """
        return tagmap.TagMap({self.tagSet: self})

    def isSameTypeWith(self, other, matchTags=True, matchConstraints=True):
        """Examine |ASN.1| type for equality with other ASN.1 type.

        ASN.1 tags (:py:mod:`~pyasn1.type.tag`) and constraints
        (:py:mod:`~pyasn1.type.constraint`) are examined when carrying
        out ASN.1 types comparison.

        Python class inheritance relationship is NOT considered.

        Parameters
        ----------
        other: a pyasn1 type object
            Class instance representing ASN.1 type.

        Returns
        -------
        : :class:`bool`
            :obj:`True` if *other* is |ASN.1| type,
            :obj:`False` otherwise.
        """
        return (self is other or
                (not matchTags or self.tagSet == other.tagSet) and
                (not matchConstraints or self.subtypeSpec == other.subtypeSpec))

    def isSuperTypeOf(self, other, matchTags=True, matchConstraints=True):
        """Examine |ASN.1| type for subtype relationship with other ASN.1 type.

        ASN.1 tags (:py:mod:`~pyasn1.type.tag`) and constraints
        (:py:mod:`~pyasn1.type.constraint`) are examined when carrying
        out ASN.1 types comparison.

        Python class inheritance relationship is NOT considered.

        Parameters
        ----------
            other: a pyasn1 type object
                Class instance representing ASN.1 type.

        Returns
        -------
            : :class:`bool`
                :obj:`True` if *other* is a subtype of |ASN.1| type,
                :obj:`False` otherwise.
        """
        return (not matchTags or
                (self.tagSet.isSuperTagSetOf(other.tagSet)) and
                 (not matchConstraints or self.subtypeSpec.isSuperTypeOf(other.subtypeSpec)))

    @staticmethod
    def isNoValue(*values):
        for value in values:
            if value is not noValue:
                return False
        return True

    def prettyPrint(self, scope=0):
        raise NotImplementedError()

    # backward compatibility

    def getTagSet(self):
        return self.tagSet

    def getEffectiveTagSet(self):
        return self.effectiveTagSet

    def getTagMap(self):
        return self.tagMap

    def getSubtypeSpec(self):
        return self.subtypeSpec

    # backward compatibility
    def hasValue(self):
        return self.isValue

# Backward compatibility
Asn1ItemBase = Asn1Type


class NoValue(object):
    """Create a singleton instance of NoValue class.

    The *NoValue* sentinel object represents an instance of ASN.1 schema
    object as opposed to ASN.1 value object.

    Only ASN.1 schema-related operations can be performed on ASN.1
    schema objects.

    Warning
    -------
    Any operation attempted on the *noValue* object will raise the
    *PyAsn1Error* exception.
    """
    skipMethods = set(
        ('__slots__',
         # attributes
         '__getattribute__',
         '__getattr__',
         '__setattr__',
         '__delattr__',
         # class instance
         '__class__',
         '__init__',
         '__del__',
         '__new__',
         '__repr__',
         '__qualname__',
         '__objclass__',
         'im_class',
         '__sizeof__',
         # pickle protocol
         '__reduce__',
         '__reduce_ex__',
         '__getnewargs__',
         '__getinitargs__',
         '__getstate__',
         '__setstate__')
    )

    _instance = None

    def __new__(cls):
        if cls._instance is None:
            def getPlug(name):
                def plug(self, *args, **kw):
                    raise error.PyAsn1Error('Attempted "%s" operation on ASN.1 schema object' % name)
                return plug

            op_names = [name
                        for typ in (str, int, list, dict)
                        for name in dir(typ)
                        if (name not in cls.skipMethods and
                            name.startswith('__') and
                            name.endswith('__') and
                            calling.callable(getattr(typ, name)))]

            for name in set(op_names):
                setattr(cls, name, getPlug(name))

            cls._instance = object.__new__(cls)

        return cls._instance

    def __getattr__(self, attr):
        if attr in self.skipMethods:
            raise AttributeError('Attribute %s not present' % attr)

        raise error.PyAsn1Error('Attempted "%s" operation on ASN.1 schema object' % attr)

    def __repr__(self):
        return '<%s object>' % self.__class__.__name__


noValue = NoValue()


class SimpleAsn1Type(Asn1Type):
    """Base class for all simple classes representing ASN.1 types.

    ASN.1 distinguishes types by their ability to hold other objects.
    Scalar types are known as *simple* in ASN.1.

    In the user code, |ASN.1| class is normally used only for telling
    ASN.1 objects from others.

    Note
    ----
    For as long as ASN.1 is concerned, a way to compare ASN.1 types
    is to use :meth:`isSameTypeWith` and :meth:`isSuperTypeOf` methods.
    """
    #: Default payload value
    defaultValue = noValue

    def __init__(self, value=noValue, **kwargs):
        Asn1Type.__init__(self, **kwargs)
        if value is noValue:
            value = self.defaultValue
        else:
            value = self.prettyIn(value)
            try:
                self.subtypeSpec(value)

            except error.PyAsn1Error:
                exType, exValue, exTb = sys.exc_info()
                raise exType('%s at %s' % (exValue, self.__class__.__name__))

        self._value = value

    def __repr__(self):
        representation = '%s %s object' % (
            self.__class__.__name__, self.isValue and 'value' or 'schema')

        for attr, value in self.readOnly.items():
            if value:
                representation += ', %s %s' % (attr, value)

        if self.isValue:
            value = self.prettyPrint()
            if len(value) > 32:
                value = value[:16] + '...' + value[-16:]
            representation += ', payload [%s]' % value

        return '<%s>' % representation

    def __eq__(self, other):
        return self is other and True or self._value == other

    def __ne__(self, other):
        return self._value != other

    def __lt__(self, other):
        return self._value < other

    def __le__(self, other):
        return self._value <= other

    def __gt__(self, other):
        return self._value > other

    def __ge__(self, other):
        return self._value >= other

    if sys.version_info[0] <= 2:
        def __nonzero__(self):
            return self._value and True or False
    else:
        def __bool__(self):
            return self._value and True or False

    def __hash__(self):
        return hash(self._value)

    @property
    def isValue(self):
        """Indicate that |ASN.1| object represents ASN.1 value.

        If *isValue* is :obj:`False` then this object represents just
        ASN.1 schema.

        If *isValue* is :obj:`True` then, in addition to its ASN.1 schema
        features, this object can also be used like a Python built-in object
        (e.g. :class:`int`, :class:`str`, :class:`dict` etc.).

        Returns
        -------
        : :class:`bool`
            :obj:`False` if object represents just ASN.1 schema.
            :obj:`True` if object represents ASN.1 schema and can be used as a normal value.

        Note
        ----
        There is an important distinction between PyASN1 schema and value objects.
        The PyASN1 schema objects can only participate in ASN.1 schema-related
        operations (e.g. defining or testing the structure of the data). Most
        obvious uses of ASN.1 schema is to guide serialisation codecs whilst
        encoding/decoding serialised ASN.1 contents.

        The PyASN1 value objects can **additionally** participate in many operations
        involving regular Python objects (e.g. arithmetic, comprehension etc).
        """
        return self._value is not noValue

    def clone(self, value=noValue, **kwargs):
        """Create a modified version of |ASN.1| schema or value object.

        The `clone()` method accepts the same set arguments as |ASN.1|
        class takes on instantiation except that all arguments
        of the `clone()` method are optional.

        Whatever arguments are supplied, they are used to create a copy
        of `self` taking precedence over the ones used to instantiate `self`.

        Note
        ----
        Due to the immutable nature of the |ASN.1| object, if no arguments
        are supplied, no new |ASN.1| object will be created and `self` will
        be returned instead.
        """
        if value is noValue:
            if not kwargs:
                return self

            value = self._value

        initializers = self.readOnly.copy()
        initializers.update(kwargs)

        return self.__class__(value, **initializers)

    def subtype(self, value=noValue, **kwargs):
        """Create a specialization of |ASN.1| schema or value object.

        The subtype relationship between ASN.1 types has no correlation with
        subtype relationship between Python types. ASN.1 type is mainly identified
        by its tag(s) (:py:class:`~pyasn1.type.tag.TagSet`) and value range
        constraints (:py:class:`~pyasn1.type.constraint.ConstraintsIntersection`).
        These ASN.1 type properties are implemented as |ASN.1| attributes.  

        The `subtype()` method accepts the same set arguments as |ASN.1|
        class takes on instantiation except that all parameters
        of the `subtype()` method are optional.

        With the exception of the arguments described below, the rest of
        supplied arguments they are used to create a copy of `self` taking
        precedence over the ones used to instantiate `self`.

        The following arguments to `subtype()` create a ASN.1 subtype out of
        |ASN.1| type:

        Other Parameters
        ----------------
        implicitTag: :py:class:`~pyasn1.type.tag.Tag`
            Implicitly apply given ASN.1 tag object to `self`'s
            :py:class:`~pyasn1.type.tag.TagSet`, then use the result as
            new object's ASN.1 tag(s).

        explicitTag: :py:class:`~pyasn1.type.tag.Tag`
            Explicitly apply given ASN.1 tag object to `self`'s
            :py:class:`~pyasn1.type.tag.TagSet`, then use the result as
            new object's ASN.1 tag(s).

        subtypeSpec: :py:class:`~pyasn1.type.constraint.ConstraintsIntersection`
            Add ASN.1 constraints object to one of the `self`'s, then
            use the result as new object's ASN.1 constraints.

        Returns
        -------
        :
            new instance of |ASN.1| schema or value object

        Note
        ----
        Due to the immutable nature of the |ASN.1| object, if no arguments
        are supplied, no new |ASN.1| object will be created and `self` will
        be returned instead.
        """
        if value is noValue:
            if not kwargs:
                return self

            value = self._value

        initializers = self.readOnly.copy()

        implicitTag = kwargs.pop('implicitTag', None)
        if implicitTag is not None:
            initializers['tagSet'] = self.tagSet.tagImplicitly(implicitTag)

        explicitTag = kwargs.pop('explicitTag', None)
        if explicitTag is not None:
            initializers['tagSet'] = self.tagSet.tagExplicitly(explicitTag)

        for arg, option in kwargs.items():
            initializers[arg] += option

        return self.__class__(value, **initializers)

    def prettyIn(self, value):
        return value

    def prettyOut(self, value):
        return str(value)

    def prettyPrint(self, scope=0):
        return self.prettyOut(self._value)

    def prettyPrintType(self, scope=0):
        return '%s -> %s' % (self.tagSet, self.__class__.__name__)

# Backward compatibility
AbstractSimpleAsn1Item = SimpleAsn1Type

#
# Constructed types:
# * There are five of them: Sequence, SequenceOf/SetOf, Set and Choice
# * ASN1 types and values are represened by Python class instances
# * Value initialization is made for defaulted components only
# * Primary method of component addressing is by-position. Data model for base
#   type is Python sequence. Additional type-specific addressing methods
#   may be implemented for particular types.
# * SequenceOf and SetOf types do not implement any additional methods
# * Sequence, Set and Choice types also implement by-identifier addressing
# * Sequence, Set and Choice types also implement by-asn1-type (tag) addressing
# * Sequence and Set types may include optional and defaulted
#   components
# * Constructed types hold a reference to component types used for value
#   verification and ordering.
# * Component type is a scalar type for SequenceOf/SetOf types and a list
#   of types for Sequence/Set/Choice.
#


class ConstructedAsn1Type(Asn1Type):
    """Base class for all constructed classes representing ASN.1 types.

    ASN.1 distinguishes types by their ability to hold other objects.
    Those "nesting" types are known as *constructed* in ASN.1.

    In the user code, |ASN.1| class is normally used only for telling
    ASN.1 objects from others.

    Note
    ----
    For as long as ASN.1 is concerned, a way to compare ASN.1 types
    is to use :meth:`isSameTypeWith` and :meth:`isSuperTypeOf` methods.
    """

    #: If :obj:`True`, requires exact component type matching,
    #: otherwise subtype relation is only enforced
    strictConstraints = False

    componentType = None

    # backward compatibility, unused
    sizeSpec = constraint.ConstraintsIntersection()

    def __init__(self, **kwargs):
        readOnly = {
            'componentType': self.componentType,
            # backward compatibility, unused
            'sizeSpec': self.sizeSpec
        }

        # backward compatibility: preserve legacy sizeSpec support
        kwargs = self._moveSizeSpec(**kwargs)

        readOnly.update(kwargs)

        Asn1Type.__init__(self, **readOnly)

    def _moveSizeSpec(self, **kwargs):
        # backward compatibility, unused
        sizeSpec = kwargs.pop('sizeSpec', self.sizeSpec)
        if sizeSpec:
            subtypeSpec = kwargs.pop('subtypeSpec', self.subtypeSpec)
            if subtypeSpec:
                subtypeSpec = sizeSpec

            else:
                subtypeSpec += sizeSpec

            kwargs['subtypeSpec'] = subtypeSpec

        return kwargs

    def __repr__(self):
        representation = '%s %s object' % (
            self.__class__.__name__, self.isValue and 'value' or 'schema'
        )

        for attr, value in self.readOnly.items():
            if value is not noValue:
                representation += ', %s=%r' % (attr, value)

        if self.isValue and self.components:
            representation += ', payload [%s]' % ', '.join(
                [repr(x) for x in self.components])

        return '<%s>' % representation

    def __eq__(self, other):
        return self is other or self.components == other

    def __ne__(self, other):
        return self.components != other

    def __lt__(self, other):
        return self.components < other

    def __le__(self, other):
        return self.components <= other

    def __gt__(self, other):
        return self.components > other

    def __ge__(self, other):
        return self.components >= other

    if sys.version_info[0] <= 2:
        def __nonzero__(self):
            return bool(self.components)
    else:
        def __bool__(self):
            return bool(self.components)

    @property
    def components(self):
        raise error.PyAsn1Error('Method not implemented')

    def _cloneComponentValues(self, myClone, cloneValueFlag):
        pass

    def clone(self, **kwargs):
        """Create a modified version of |ASN.1| schema object.

        The `clone()` method accepts the same set arguments as |ASN.1|
        class takes on instantiation except that all arguments
        of the `clone()` method are optional.

        Whatever arguments are supplied, they are used to create a copy
        of `self` taking precedence over the ones used to instantiate `self`.

        Possible values of `self` are never copied over thus `clone()` can
        only create a new schema object.

        Returns
        -------
        :
            new instance of |ASN.1| type/value

        Note
        ----
        Due to the mutable nature of the |ASN.1| object, even if no arguments
        are supplied, a new |ASN.1| object will be created and returned.
        """
        cloneValueFlag = kwargs.pop('cloneValueFlag', False)

        initializers = self.readOnly.copy()
        initializers.update(kwargs)

        clone = self.__class__(**initializers)

        if cloneValueFlag:
            self._cloneComponentValues(clone, cloneValueFlag)

        return clone

    def subtype(self, **kwargs):
        """Create a specialization of |ASN.1| schema object.

        The `subtype()` method accepts the same set arguments as |ASN.1|
        class takes on instantiation except that all parameters
        of the `subtype()` method are optional.

        With the exception of the arguments described below, the rest of
        supplied arguments they are used to create a copy of `self` taking
        precedence over the ones used to instantiate `self`.

        The following arguments to `subtype()` create a ASN.1 subtype out of
        |ASN.1| type.

        Other Parameters
        ----------------
        implicitTag: :py:class:`~pyasn1.type.tag.Tag`
            Implicitly apply given ASN.1 tag object to `self`'s
            :py:class:`~pyasn1.type.tag.TagSet`, then use the result as
            new object's ASN.1 tag(s).

        explicitTag: :py:class:`~pyasn1.type.tag.Tag`
            Explicitly apply given ASN.1 tag object to `self`'s
            :py:class:`~pyasn1.type.tag.TagSet`, then use the result as
            new object's ASN.1 tag(s).

        subtypeSpec: :py:class:`~pyasn1.type.constraint.ConstraintsIntersection`
            Add ASN.1 constraints object to one of the `self`'s, then
            use the result as new object's ASN.1 constraints.


        Returns
        -------
        :
            new instance of |ASN.1| type/value

        Note
        ----
        Due to the mutable nature of the |ASN.1| object, even if no arguments
        are supplied, a new |ASN.1| object will be created and returned.
        """

        initializers = self.readOnly.copy()

        cloneValueFlag = kwargs.pop('cloneValueFlag', False)

        implicitTag = kwargs.pop('implicitTag', None)
        if implicitTag is not None:
            initializers['tagSet'] = self.tagSet.tagImplicitly(implicitTag)

        explicitTag = kwargs.pop('explicitTag', None)
        if explicitTag is not None:
            initializers['tagSet'] = self.tagSet.tagExplicitly(explicitTag)

        for arg, option in kwargs.items():
            initializers[arg] += option

        clone = self.__class__(**initializers)

        if cloneValueFlag:
            self._cloneComponentValues(clone, cloneValueFlag)

        return clone

    @property
    def isInconsistent(self):
        """Run necessary checks to ensure object consistency.

        Default action is to verify |ASN.1| object against constraints imposed
        by `subtypeSpec`.

        Raises
        ------
        :py:class:`~pyasn1.error.PyAsn1tError` on any inconsistencies found
        """
        try:
<<<<<<< HEAD
            self.subtypeSpec(self)
=======
            self.sizeSpec(self)
>>>>>>> 66afc892

        except error.PyAsn1Error:
            exc = sys.exc_info()[1]
            return exc

    def getComponentByPosition(self, idx):
        raise error.PyAsn1Error('Method not implemented')

    def setComponentByPosition(self, idx, value, verifyConstraints=True):
        raise error.PyAsn1Error('Method not implemented')

    def setComponents(self, *args, **kwargs):
        for idx, value in enumerate(args):
            self[idx] = value
        for k in kwargs:
            self[k] = kwargs[k]
        return self

    # backward compatibility

    def setDefaultComponents(self):
        pass

    def getComponentType(self):
        return self.componentType

<<<<<<< HEAD
    # backward compatibility, unused
    def verifySizeSpec(self):
        self.subtypeSpec(self)
=======
    def verifySizeSpec(self):
        self.sizeSpec(self)
>>>>>>> 66afc892


# Backward compatibility
AbstractConstructedAsn1Item = ConstructedAsn1Type<|MERGE_RESOLUTION|>--- conflicted
+++ resolved
@@ -689,11 +689,7 @@
         :py:class:`~pyasn1.error.PyAsn1tError` on any inconsistencies found
         """
         try:
-<<<<<<< HEAD
             self.subtypeSpec(self)
-=======
-            self.sizeSpec(self)
->>>>>>> 66afc892
 
         except error.PyAsn1Error:
             exc = sys.exc_info()[1]
@@ -720,15 +716,10 @@
     def getComponentType(self):
         return self.componentType
 
-<<<<<<< HEAD
     # backward compatibility, unused
     def verifySizeSpec(self):
         self.subtypeSpec(self)
-=======
-    def verifySizeSpec(self):
-        self.sizeSpec(self)
->>>>>>> 66afc892
-
-
-# Backward compatibility
+
+
+        # Backward compatibility
 AbstractConstructedAsn1Item = ConstructedAsn1Type