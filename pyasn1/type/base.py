--- conflicted
+++ resolved
@@ -14,14 +14,9 @@
     #: Default :py:class:`~pyasn1.type.tag.TagSet` object representing
     #: ASN.1 tag(s) associated with this ASN.1 type.
     tagSet = tag.TagSet()
-<<<<<<< HEAD
-    
+
     #: Default :py:class:`~pyasn1.type.constraint.ConstraintsIntersection`
     #: object imposing constraints on initialization values.
-=======
-
-    # A list of constraint.Constraint instances for checking values
->>>>>>> 03e63a82
     subtypeSpec = constraint.ConstraintsIntersection()
 
     # Used for ambiguous ASN.1 types identification
@@ -126,22 +121,17 @@
         raise error.PyAsn1Error('No value for "%s"' % attr)
     def __getitem__(self, i):
         raise error.PyAsn1Error('No value')
-<<<<<<< HEAD
+
     def __repr__(self):
         return '%s()' % self.__class__.__name__
-=======
-    def __repr__(self): return '%s()' % self.__class__.__name__
->>>>>>> 03e63a82
 
 noValue = NoValue()
 
 # Base class for "simple" ASN.1 objects. These are immutable.
 class AbstractSimpleAsn1Item(Asn1ItemBase):
-<<<<<<< HEAD
     #: Default payload value
-=======
->>>>>>> 03e63a82
     defaultValue = noValue
+
     def __init__(self, value=None, tagSet=None, subtypeSpec=None):
         Asn1ItemBase.__init__(self, tagSet, subtypeSpec)
         if value is None or value is noValue:
