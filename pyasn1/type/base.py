--- conflicted
+++ resolved
@@ -628,12 +628,6 @@
             self[k] = kwargs[k]
         return self
 
-<<<<<<< HEAD
-    def __len__(self):
-        return len(self._componentValues)
-
-=======
->>>>>>> 5efe9f21
     def clear(self):
         self._componentValues = []
 
