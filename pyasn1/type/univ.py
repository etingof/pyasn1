#
# This file is part of pyasn1 software.
#
# Copyright (c) 2005-2019, Ilya Etingof <etingof@gmail.com>
# License: http://snmplabs.com/pyasn1/license.html
#
import math
import sys

from pyasn1 import error
from pyasn1.codec.ber import eoo
from pyasn1.compat import integer
from pyasn1.compat import octets
from pyasn1.type import base
from pyasn1.type import constraint
from pyasn1.type import namedtype
from pyasn1.type import namedval
from pyasn1.type import tag
from pyasn1.type import tagmap

NoValue = base.NoValue
noValue = NoValue()

__all__ = ['Integer', 'Boolean', 'BitString', 'OctetString', 'Null',
           'ObjectIdentifier', 'Real', 'Enumerated',
           'SequenceOfAndSetOfBase', 'SequenceOf', 'SetOf',
           'SequenceAndSetBase', 'Sequence', 'Set', 'Choice', 'Any',
           'NoValue', 'noValue']

# "Simple" ASN.1 types (yet incomplete)


class Integer(base.SimpleAsn1Type):
    """Create |ASN.1| schema or value object.

    |ASN.1| class is based on :class:`~pyasn1.type.base.SimpleAsn1Type`, its
    objects are immutable and duck-type Python :class:`int` objects.

    Keyword Args
    ------------
    value: :class:`int`, :class:`str` or |ASN.1| object
        Python :class:`int` or :class:`str` literal or |ASN.1| class
        instance. If `value` is not given, schema object will be created.

    tagSet: :py:class:`~pyasn1.type.tag.TagSet`
        Object representing non-default ASN.1 tag(s)

    subtypeSpec: :py:class:`~pyasn1.type.constraint.ConstraintsIntersection`
        Object representing non-default ASN.1 subtype constraint(s). Constraints
        verification for |ASN.1| type occurs automatically on object
        instantiation.

    namedValues: :py:class:`~pyasn1.type.namedval.NamedValues`
        Object representing non-default symbolic aliases for numbers

    Raises
    ------
    ~pyasn1.error.ValueConstraintError, ~pyasn1.error.PyAsn1Error
        On constraint violation or bad initializer.

    Examples
    --------

    .. code-block:: python

        class ErrorCode(Integer):
            '''
            ASN.1 specification:

            ErrorCode ::=
                INTEGER { disk-full(1), no-disk(-1),
                          disk-not-formatted(2) }

            error ErrorCode ::= disk-full
            '''
            namedValues = NamedValues(
                ('disk-full', 1), ('no-disk', -1),
                ('disk-not-formatted', 2)
            )

        error = ErrorCode('disk-full')
    """
    #: Set (on class, not on instance) or return a
    #: :py:class:`~pyasn1.type.tag.TagSet` object representing ASN.1 tag(s)
    #: associated with |ASN.1| type.
    tagSet = tag.initTagSet(
        tag.Tag(tag.tagClassUniversal, tag.tagFormatSimple, 0x02)
    )

    #: Set (on class, not on instance) or return a
    #: :py:class:`~pyasn1.type.constraint.ConstraintsIntersection` object
    #: imposing constraints on |ASN.1| type initialization values.
    subtypeSpec = constraint.ConstraintsIntersection()

    #: Default :py:class:`~pyasn1.type.namedval.NamedValues` object
    #: representing symbolic aliases for numbers
    namedValues = namedval.NamedValues()

    # Optimization for faster codec lookup
    typeId = base.SimpleAsn1Type.getTypeId()

    def __init__(self, value=noValue, **kwargs):
        if 'namedValues' not in kwargs:
            kwargs['namedValues'] = self.namedValues

        base.SimpleAsn1Type.__init__(self, value, **kwargs)

    def __and__(self, value):
        return self.clone(self._value & value)

    def __rand__(self, value):
        return self.clone(value & self._value)

    def __or__(self, value):
        return self.clone(self._value | value)

    def __ror__(self, value):
        return self.clone(value | self._value)

    def __xor__(self, value):
        return self.clone(self._value ^ value)

    def __rxor__(self, value):
        return self.clone(value ^ self._value)

    def __lshift__(self, value):
        return self.clone(self._value << value)

    def __rshift__(self, value):
        return self.clone(self._value >> value)

    def __add__(self, value):
        return self.clone(self._value + value)

    def __radd__(self, value):
        return self.clone(value + self._value)

    def __sub__(self, value):
        return self.clone(self._value - value)

    def __rsub__(self, value):
        return self.clone(value - self._value)

    def __mul__(self, value):
        return self.clone(self._value * value)

    def __rmul__(self, value):
        return self.clone(value * self._value)

    def __mod__(self, value):
        return self.clone(self._value % value)

    def __rmod__(self, value):
        return self.clone(value % self._value)

    def __pow__(self, value, modulo=None):
        return self.clone(pow(self._value, value, modulo))

    def __rpow__(self, value):
        return self.clone(pow(value, self._value))

    def __floordiv__(self, value):
        return self.clone(self._value // value)

    def __rfloordiv__(self, value):
        return self.clone(value // self._value)

    if sys.version_info[0] <= 2:
        def __div__(self, value):
            if isinstance(value, float):
                return Real(self._value / value)
            else:
                return self.clone(self._value / value)

        def __rdiv__(self, value):
            if isinstance(value, float):
                return Real(value / self._value)
            else:
                return self.clone(value / self._value)
    else:
        def __truediv__(self, value):
            return Real(self._value / value)

        def __rtruediv__(self, value):
            return Real(value / self._value)

        def __divmod__(self, value):
            return self.clone(divmod(self._value, value))

        def __rdivmod__(self, value):
            return self.clone(divmod(value, self._value))

        __hash__ = base.SimpleAsn1Type.__hash__

    def __int__(self):
        return int(self._value)

    if sys.version_info[0] <= 2:
        def __long__(self):
            return long(self._value)

    def __float__(self):
        return float(self._value)

    def __abs__(self):
        return self.clone(abs(self._value))

    def __index__(self):
        return int(self._value)

    def __pos__(self):
        return self.clone(+self._value)

    def __neg__(self):
        return self.clone(-self._value)

    def __invert__(self):
        return self.clone(~self._value)

    def __round__(self, n=0):
        r = round(self._value, n)
        if n:
            return self.clone(r)
        else:
            return r

    def __floor__(self):
        return math.floor(self._value)

    def __ceil__(self):
        return math.ceil(self._value)

    def __trunc__(self):
        return self.clone(math.trunc(self._value))

    def __lt__(self, value):
        return self._value < value

    def __le__(self, value):
        return self._value <= value

    def __eq__(self, value):
        return self._value == value

    def __ne__(self, value):
        return self._value != value

    def __gt__(self, value):
        return self._value > value

    def __ge__(self, value):
        return self._value >= value

    def prettyIn(self, value):
        try:
            return int(value)

        except ValueError:
            try:
                return self.namedValues[value]

            except KeyError:
                raise error.PyAsn1Error(
                    'Can\'t coerce %r into integer: %s' % (value, sys.exc_info()[1])
                )

    def prettyOut(self, value):
        try:
            return str(self.namedValues[value])

        except KeyError:
            return str(value)

    # backward compatibility

    def getNamedValues(self):
        return self.namedValues


class Boolean(Integer):
    """Create |ASN.1| schema or value object.

    |ASN.1| class is based on :class:`~pyasn1.type.base.SimpleAsn1Type`, its
    objects are immutable and duck-type Python :class:`int` objects.

    Keyword Args
    ------------
    value: :class:`int`, :class:`str` or |ASN.1| object
        Python :class:`int` or :class:`str` literal or |ASN.1| class
        instance. If `value` is not given, schema object will be created.

    tagSet: :py:class:`~pyasn1.type.tag.TagSet`
        Object representing non-default ASN.1 tag(s)

    subtypeSpec: :py:class:`~pyasn1.type.constraint.ConstraintsIntersection`
        Object representing non-default ASN.1 subtype constraint(s).Constraints
        verification for |ASN.1| type occurs automatically on object
        instantiation.

    namedValues: :py:class:`~pyasn1.type.namedval.NamedValues`
        Object representing non-default symbolic aliases for numbers

    Raises
    ------
    ~pyasn1.error.ValueConstraintError, ~pyasn1.error.PyAsn1Error
        On constraint violation or bad initializer.

    Examples
    --------
    .. code-block:: python

        class RoundResult(Boolean):
            '''
            ASN.1 specification:

            RoundResult ::= BOOLEAN

            ok RoundResult ::= TRUE
            ko RoundResult ::= FALSE
            '''
        ok = RoundResult(True)
        ko = RoundResult(False)
    """
    #: Set (on class, not on instance) or return a
    #: :py:class:`~pyasn1.type.tag.TagSet` object representing ASN.1 tag(s)
    #: associated with |ASN.1| type.
    tagSet = tag.initTagSet(
        tag.Tag(tag.tagClassUniversal, tag.tagFormatSimple, 0x01),
    )

    #: Set (on class, not on instance) or return a
    #: :py:class:`~pyasn1.type.constraint.ConstraintsIntersection` object
    #: imposing constraints on |ASN.1| type initialization values.
    subtypeSpec = Integer.subtypeSpec + constraint.SingleValueConstraint(0, 1)

    #: Default :py:class:`~pyasn1.type.namedval.NamedValues` object
    #: representing symbolic aliases for numbers
    namedValues = namedval.NamedValues(('False', 0), ('True', 1))

    # Optimization for faster codec lookup
    typeId = Integer.getTypeId()

if sys.version_info[0] < 3:
    SizedIntegerBase = long
else:
    SizedIntegerBase = int


class SizedInteger(SizedIntegerBase):
    bitLength = leadingZeroBits = None

    def setBitLength(self, bitLength):
        self.bitLength = bitLength
        self.leadingZeroBits = max(bitLength - integer.bitLength(self), 0)
        return self

    def __len__(self):
        if self.bitLength is None:
            self.setBitLength(integer.bitLength(self))

        return self.bitLength


class BitString(base.SimpleAsn1Type):
    """Create |ASN.1| schema or value object.

    |ASN.1| class is based on :class:`~pyasn1.type.base.SimpleAsn1Type`, its
    objects are immutable and duck-type both Python :class:`tuple` (as a tuple
    of bits) and :class:`int` objects.

    Keyword Args
    ------------
    value: :class:`int`, :class:`str` or |ASN.1| object
        Python :class:`int` or :class:`str` literal representing binary
        or hexadecimal number or sequence of integer bits or |ASN.1| object.
        If `value` is not given, schema object will be created.

    tagSet: :py:class:`~pyasn1.type.tag.TagSet`
        Object representing non-default ASN.1 tag(s)

    subtypeSpec: :py:class:`~pyasn1.type.constraint.ConstraintsIntersection`
        Object representing non-default ASN.1 subtype constraint(s). Constraints
        verification for |ASN.1| type occurs automatically on object
        instantiation.

    namedValues: :py:class:`~pyasn1.type.namedval.NamedValues`
        Object representing non-default symbolic aliases for numbers

    binValue: :py:class:`str`
        Binary string initializer to use instead of the *value*.
        Example: '10110011'.

    hexValue: :py:class:`str`
        Hexadecimal string initializer to use instead of the *value*.
        Example: 'DEADBEEF'.

    Raises
    ------
    ~pyasn1.error.ValueConstraintError, ~pyasn1.error.PyAsn1Error
        On constraint violation or bad initializer.

    Examples
    --------
    .. code-block:: python

        class Rights(BitString):
            '''
            ASN.1 specification:

            Rights ::= BIT STRING { user-read(0), user-write(1),
                                    group-read(2), group-write(3),
                                    other-read(4), other-write(5) }

            group1 Rights ::= { group-read, group-write }
            group2 Rights ::= '0011'B
            group3 Rights ::= '3'H
            '''
            namedValues = NamedValues(
                ('user-read', 0), ('user-write', 1),
                ('group-read', 2), ('group-write', 3),
                ('other-read', 4), ('other-write', 5)
            )

        group1 = Rights(('group-read', 'group-write'))
        group2 = Rights('0011')
        group3 = Rights(0x3)
    """
    #: Set (on class, not on instance) or return a
    #: :py:class:`~pyasn1.type.tag.TagSet` object representing ASN.1 tag(s)
    #: associated with |ASN.1| type.
    tagSet = tag.initTagSet(
        tag.Tag(tag.tagClassUniversal, tag.tagFormatSimple, 0x03)
    )

    #: Set (on class, not on instance) or return a
    #: :py:class:`~pyasn1.type.constraint.ConstraintsIntersection` object
    #: imposing constraints on |ASN.1| type initialization values.
    subtypeSpec = constraint.ConstraintsIntersection()

    #: Default :py:class:`~pyasn1.type.namedval.NamedValues` object
    #: representing symbolic aliases for numbers
    namedValues = namedval.NamedValues()

    # Optimization for faster codec lookup
    typeId = base.SimpleAsn1Type.getTypeId()

    defaultBinValue = defaultHexValue = noValue

    def __init__(self, value=noValue, **kwargs):
        if value is noValue:
            if kwargs:
                try:
                    value = self.fromBinaryString(kwargs.pop('binValue'), internalFormat=True)

                except KeyError:
                    pass

                try:
                    value = self.fromHexString(kwargs.pop('hexValue'), internalFormat=True)

                except KeyError:
                    pass

        if value is noValue:
            if self.defaultBinValue is not noValue:
                value = self.fromBinaryString(self.defaultBinValue, internalFormat=True)

            elif self.defaultHexValue is not noValue:
                value = self.fromHexString(self.defaultHexValue, internalFormat=True)

        if 'namedValues' not in kwargs:
            kwargs['namedValues'] = self.namedValues

        base.SimpleAsn1Type.__init__(self, value, **kwargs)

    def __str__(self):
        return self.asBinary()

    def __eq__(self, other):
        other = self.prettyIn(other)
        return self is other or self._value == other and len(self._value) == len(other)

    def __ne__(self, other):
        other = self.prettyIn(other)
        return self._value != other or len(self._value) != len(other)

    def __lt__(self, other):
        other = self.prettyIn(other)
        return len(self._value) < len(other) or len(self._value) == len(other) and self._value < other

    def __le__(self, other):
        other = self.prettyIn(other)
        return len(self._value) <= len(other) or len(self._value) == len(other) and self._value <= other

    def __gt__(self, other):
        other = self.prettyIn(other)
        return len(self._value) > len(other) or len(self._value) == len(other) and self._value > other

    def __ge__(self, other):
        other = self.prettyIn(other)
        return len(self._value) >= len(other) or len(self._value) == len(other) and self._value >= other

    # Immutable sequence object protocol

    def __len__(self):
        return len(self._value)

    def __getitem__(self, i):
        if i.__class__ is slice:
            return self.clone([self[x] for x in range(*i.indices(len(self)))])
        else:
            length = len(self._value) - 1
            if i > length or i < 0:
                raise IndexError('bit index out of range')
            return (self._value >> (length - i)) & 1

    def __iter__(self):
        length = len(self._value)
        while length:
            length -= 1
            yield (self._value >> length) & 1

    def __reversed__(self):
        return reversed(tuple(self))

    # arithmetic operators

    def __add__(self, value):
        value = self.prettyIn(value)
        return self.clone(SizedInteger(self._value << len(value) | value).setBitLength(len(self._value) + len(value)))

    def __radd__(self, value):
        value = self.prettyIn(value)
        return self.clone(SizedInteger(value << len(self._value) | self._value).setBitLength(len(self._value) + len(value)))

    def __mul__(self, value):
        bitString = self._value
        while value > 1:
            bitString <<= len(self._value)
            bitString |= self._value
            value -= 1
        return self.clone(bitString)

    def __rmul__(self, value):
        return self * value

    def __lshift__(self, count):
        return self.clone(SizedInteger(self._value << count).setBitLength(len(self._value) + count))

    def __rshift__(self, count):
        return self.clone(SizedInteger(self._value >> count).setBitLength(max(0, len(self._value) - count)))

    def __int__(self):
        return self._value

    def __float__(self):
        return float(self._value)

    if sys.version_info[0] < 3:
        def __long__(self):
            return self._value

    def asNumbers(self):
        """Get |ASN.1| value as a sequence of 8-bit integers.

        If |ASN.1| object length is not a multiple of 8, result
        will be left-padded with zeros.
        """
        return tuple(octets.octs2ints(self.asOctets()))

    def asOctets(self):
        """Get |ASN.1| value as a sequence of octets.

        If |ASN.1| object length is not a multiple of 8, result
        will be left-padded with zeros.
        """
        return integer.to_bytes(self._value, length=len(self))

    def asInteger(self):
        """Get |ASN.1| value as a single integer value.
        """
        return self._value

    def asBinary(self):
        """Get |ASN.1| value as a text string of bits.
        """
        binString = bin(self._value)[2:]
        return '0' * (len(self._value) - len(binString)) + binString

    @classmethod
    def fromHexString(cls, value, internalFormat=False, prepend=None):
        """Create a |ASN.1| object initialized from the hex string.

        Parameters
        ----------
        value: :class:`str`
            Text string like 'DEADBEEF'
        """
        try:
            value = SizedInteger(value, 16).setBitLength(len(value) * 4)

        except ValueError:
            raise error.PyAsn1Error('%s.fromHexString() error: %s' % (cls.__name__, sys.exc_info()[1]))

        if prepend is not None:
            value = SizedInteger(
                (SizedInteger(prepend) << len(value)) | value
            ).setBitLength(len(prepend) + len(value))

        if not internalFormat:
            value = cls(value)

        return value

    @classmethod
    def fromBinaryString(cls, value, internalFormat=False, prepend=None):
        """Create a |ASN.1| object initialized from a string of '0' and '1'.

        Parameters
        ----------
        value: :class:`str`
            Text string like '1010111'
        """
        try:
            value = SizedInteger(value or '0', 2).setBitLength(len(value))

        except ValueError:
            raise error.PyAsn1Error('%s.fromBinaryString() error: %s' % (cls.__name__, sys.exc_info()[1]))

        if prepend is not None:
            value = SizedInteger(
                (SizedInteger(prepend) << len(value)) | value
            ).setBitLength(len(prepend) + len(value))

        if not internalFormat:
            value = cls(value)

        return value

    @classmethod
    def fromOctetString(cls, value, internalFormat=False, prepend=None, padding=0):
        """Create a |ASN.1| object initialized from a string.

        Parameters
        ----------
        value: :class:`str` (Py2) or :class:`bytes` (Py3)
            Text string like '\\\\x01\\\\xff' (Py2) or b'\\\\x01\\\\xff' (Py3)
        """
        value = SizedInteger(integer.from_bytes(value) >> padding).setBitLength(len(value) * 8 - padding)

        if prepend is not None:
            value = SizedInteger(
                (SizedInteger(prepend) << len(value)) | value
            ).setBitLength(len(prepend) + len(value))

        if not internalFormat:
            value = cls(value)

        return value

    def prettyIn(self, value):
        if isinstance(value, SizedInteger):
            return value
        elif octets.isStringType(value):
            if not value:
                return SizedInteger(0).setBitLength(0)

            elif value[0] == '\'':  # "'1011'B" -- ASN.1 schema representation (deprecated)
                if value[-2:] == '\'B':
                    return self.fromBinaryString(value[1:-2], internalFormat=True)
                elif value[-2:] == '\'H':
                    return self.fromHexString(value[1:-2], internalFormat=True)
                else:
                    raise error.PyAsn1Error(
                        'Bad BIT STRING value notation %s' % (value,)
                    )

            elif self.namedValues and not value.isdigit():  # named bits like 'Urgent, Active'
                names = [x.strip() for x in value.split(',')]

                try:

                    bitPositions = [self.namedValues[name] for name in names]

                except KeyError:
                    raise error.PyAsn1Error('unknown bit name(s) in %r' % (names,))

                rightmostPosition = max(bitPositions)

                number = 0
                for bitPosition in bitPositions:
                    number |= 1 << (rightmostPosition - bitPosition)

                return SizedInteger(number).setBitLength(rightmostPosition + 1)

            elif value.startswith('0x'):
                return self.fromHexString(value[2:], internalFormat=True)

            elif value.startswith('0b'):
                return self.fromBinaryString(value[2:], internalFormat=True)

            else:  # assume plain binary string like '1011'
                return self.fromBinaryString(value, internalFormat=True)

        elif isinstance(value, (tuple, list)):
            return self.fromBinaryString(''.join([b and '1' or '0' for b in value]), internalFormat=True)

        elif isinstance(value, BitString):
            return SizedInteger(value).setBitLength(len(value))

        elif isinstance(value, intTypes):
            return SizedInteger(value)

        else:
            raise error.PyAsn1Error(
                'Bad BitString initializer type \'%s\'' % (value,)
            )


<<<<<<< HEAD
class OctetString(base.AbstractSimpleAsn1Item):
=======
try:
    # noinspection PyStatementEffect
    all

except NameError:  # Python 2.4
    # noinspection PyShadowingBuiltins
    def all(iterable):
        for element in iterable:
            if not element:
                return False
        return True


class OctetString(base.SimpleAsn1Type):
>>>>>>> e51d6f52
    """Create |ASN.1| schema or value object.

    |ASN.1| class is based on :class:`~pyasn1.type.base.SimpleAsn1Type`, its
    objects are immutable and duck-type Python 2 :class:`str` or
    Python 3 :class:`bytes`. When used in Unicode context, |ASN.1| type
    assumes "|encoding|" serialisation.

    Keyword Args
    ------------
    value: :class:`unicode`, :class:`str`, :class:`bytes` or |ASN.1| object
        class:`str` (Python 2) or :class:`bytes` (Python 3), alternatively
        class:`unicode` object (Python 2) or :class:`str` (Python 3)
        representing character string to be serialised into octets
        (note `encoding` parameter) or |ASN.1| object.
        If `value` is not given, schema object will be created.

    tagSet: :py:class:`~pyasn1.type.tag.TagSet`
        Object representing non-default ASN.1 tag(s)

    subtypeSpec: :py:class:`~pyasn1.type.constraint.ConstraintsIntersection`
        Object representing non-default ASN.1 subtype constraint(s). Constraints
        verification for |ASN.1| type occurs automatically on object
        instantiation.

    encoding: :py:class:`str`
        Unicode codec ID to encode/decode :class:`unicode` (Python 2) or
        :class:`str` (Python 3) the payload when |ASN.1| object is used
        in text string context.

    binValue: :py:class:`str`
        Binary string initializer to use instead of the *value*.
        Example: '10110011'.

    hexValue: :py:class:`str`
        Hexadecimal string initializer to use instead of the *value*.
        Example: 'DEADBEEF'.

    Raises
    ------
    ~pyasn1.error.ValueConstraintError, ~pyasn1.error.PyAsn1Error
        On constraint violation or bad initializer.

    Examples
    --------
    .. code-block:: python

        class Icon(OctetString):
            '''
            ASN.1 specification:

            Icon ::= OCTET STRING

            icon1 Icon ::= '001100010011001000110011'B
            icon2 Icon ::= '313233'H
            '''
        icon1 = Icon.fromBinaryString('001100010011001000110011')
        icon2 = Icon.fromHexString('313233')
    """
    #: Set (on class, not on instance) or return a
    #: :py:class:`~pyasn1.type.tag.TagSet` object representing ASN.1 tag(s)
    #: associated with |ASN.1| type.
    tagSet = tag.initTagSet(
        tag.Tag(tag.tagClassUniversal, tag.tagFormatSimple, 0x04)
    )

    #: Set (on class, not on instance) or return a
    #: :py:class:`~pyasn1.type.constraint.ConstraintsIntersection` object
    #: imposing constraints on |ASN.1| type initialization values.
    subtypeSpec = constraint.ConstraintsIntersection()

    # Optimization for faster codec lookup
    typeId = base.SimpleAsn1Type.getTypeId()

    defaultBinValue = defaultHexValue = noValue
    encoding = 'iso-8859-1'

    def __init__(self, value=noValue, **kwargs):
        if kwargs:
            if value is noValue:
                try:
                    value = self.fromBinaryString(kwargs.pop('binValue'))

                except KeyError:
                    pass

                try:
                    value = self.fromHexString(kwargs.pop('hexValue'))

                except KeyError:
                    pass

        if value is noValue:
            if self.defaultBinValue is not noValue:
                value = self.fromBinaryString(self.defaultBinValue)

            elif self.defaultHexValue is not noValue:
                value = self.fromHexString(self.defaultHexValue)

        if 'encoding' not in kwargs:
            kwargs['encoding'] = self.encoding

        base.SimpleAsn1Type.__init__(self, value, **kwargs)

    if sys.version_info[0] <= 2:
        def prettyIn(self, value):
            if isinstance(value, str):
                return value

            elif isinstance(value, unicode):
                try:
                    return value.encode(self.encoding)

                except (LookupError, UnicodeEncodeError):
                    exc = sys.exc_info()[1]
                    raise error.PyAsn1UnicodeEncodeError(
                        "Can't encode string '%s' with codec "
                        "%s" % (value, self.encoding), exc
                    )

            elif isinstance(value, (tuple, list)):
                try:
                    return ''.join([chr(x) for x in value])

                except ValueError:
                    raise error.PyAsn1Error(
                        "Bad %s initializer '%s'" % (self.__class__.__name__, value)
                    )

            else:
                return str(value)

        def __str__(self):
            return str(self._value)

        def __unicode__(self):
            try:
                return self._value.decode(self.encoding)

            except UnicodeDecodeError:
                exc = sys.exc_info()[1]
                raise error.PyAsn1UnicodeDecodeError(
                    "Can't decode string '%s' with codec "
                    "%s" % (self._value, self.encoding), exc
                )

        def asOctets(self):
            return str(self._value)

        def asNumbers(self):
            return tuple([ord(x) for x in self._value])

    else:
        def prettyIn(self, value):
            if isinstance(value, bytes):
                return value

            elif isinstance(value, str):
                try:
                    return value.encode(self.encoding)

                except UnicodeEncodeError:
                    exc = sys.exc_info()[1]
                    raise error.PyAsn1UnicodeEncodeError(
                        "Can't encode string '%s' with '%s' "
                        "codec" % (value, self.encoding), exc
                    )
            elif isinstance(value, OctetString):  # a shortcut, bytes() would work the same way
                return value.asOctets()

            elif isinstance(value, base.SimpleAsn1Type):  # this mostly targets Integer objects
                return self.prettyIn(str(value))

            elif isinstance(value, (tuple, list)):
                return self.prettyIn(bytes(value))

            else:
                return bytes(value)

        def __str__(self):
            try:
                return self._value.decode(self.encoding)

            except UnicodeDecodeError:
                exc = sys.exc_info()[1]
                raise error.PyAsn1UnicodeDecodeError(
                    "Can't decode string '%s' with '%s' codec at "
                    "'%s'" % (self._value, self.encoding,
                              self.__class__.__name__), exc
                )

        def __bytes__(self):
            return bytes(self._value)

        def asOctets(self):
            return bytes(self._value)

        def asNumbers(self):
            return tuple(self._value)

    #
    # Normally, `.prettyPrint()` is called from `__str__()`. Historically,
    # OctetString.prettyPrint() used to return hexified payload
    # representation in cases when non-printable content is present. At the
    # same time `str()` used to produce either octet-stream (Py2) or
    # text (Py3) representations.
    #
    # Therefore `OctetString.__str__()` -> `.prettyPrint()` call chain is
    # reversed to preserve the original behaviour.
    #
    # Eventually we should deprecate `.prettyPrint()` / `.prettyOut()` harness
    # and end up with just `__str__()` producing hexified representation while
    # both text and octet-stream representation should only be requested via
    # the `.asOctets()` method.
    #
    # Note: ASN.1 OCTET STRING is never mean to contain text!
    #

    def prettyOut(self, value):
        return value

    def prettyPrint(self, scope=0):
        # first see if subclass has its own .prettyOut()
        value = self.prettyOut(self._value)

        if value is not self._value:
            return value

        numbers = self.asNumbers()

        for x in numbers:
            # hexify if needed
            if x < 32 or x > 126:
                return '0x' + ''.join(('%.2x' % x for x in numbers))
        else:
            # this prevents infinite recursion
            return OctetString.__str__(self)

    @staticmethod
    def fromBinaryString(value):
        """Create a |ASN.1| object initialized from a string of '0' and '1'.

        Parameters
        ----------
        value: :class:`str`
            Text string like '1010111'
        """
        bitNo = 8
        byte = 0
        r = []
        for v in value:
            if bitNo:
                bitNo -= 1
            else:
                bitNo = 7
                r.append(byte)
                byte = 0
            if v in ('0', '1'):
                v = int(v)
            else:
                raise error.PyAsn1Error(
                    'Non-binary OCTET STRING initializer %s' % (v,)
                )
            byte |= v << bitNo

        r.append(byte)

        return octets.ints2octs(r)

    @staticmethod
    def fromHexString(value):
        """Create a |ASN.1| object initialized from the hex string.

        Parameters
        ----------
        value: :class:`str`
            Text string like 'DEADBEEF'
        """
        r = []
        p = []
        for v in value:
            if p:
                r.append(int(p + v, 16))
                p = None
            else:
                p = v
        if p:
            r.append(int(p + '0', 16))

        return octets.ints2octs(r)

    # Immutable sequence object protocol

    def __len__(self):
        return len(self._value)

    def __getitem__(self, i):
        if i.__class__ is slice:
            return self.clone(self._value[i])
        else:
            return self._value[i]

    def __iter__(self):
        return iter(self._value)

    def __contains__(self, value):
        return value in self._value

    def __add__(self, value):
        return self.clone(self._value + self.prettyIn(value))

    def __radd__(self, value):
        return self.clone(self.prettyIn(value) + self._value)

    def __mul__(self, value):
        return self.clone(self._value * value)

    def __rmul__(self, value):
        return self * value

    def __int__(self):
        return int(self._value)

    def __float__(self):
        return float(self._value)

    def __reversed__(self):
        return reversed(self._value)


class Null(OctetString):
    """Create |ASN.1| schema or value object.

    |ASN.1| class is based on :class:`~pyasn1.type.base.SimpleAsn1Type`, its
    objects are immutable and duck-type Python :class:`str` objects
    (always empty).

    Keyword Args
    ------------
    value: :class:`str` or |ASN.1| object
        Python empty :class:`str` literal or any object that evaluates to :obj:`False`
        If `value` is not given, schema object will be created.

    tagSet: :py:class:`~pyasn1.type.tag.TagSet`
        Object representing non-default ASN.1 tag(s)

    Raises
    ------
    ~pyasn1.error.ValueConstraintError, ~pyasn1.error.PyAsn1Error
        On constraint violation or bad initializer.

    Examples
    --------
    .. code-block:: python

        class Ack(Null):
            '''
            ASN.1 specification:

            Ack ::= NULL
            '''
        ack = Ack('')
    """

    #: Set (on class, not on instance) or return a
    #: :py:class:`~pyasn1.type.tag.TagSet` object representing ASN.1 tag(s)
    #: associated with |ASN.1| type.
    tagSet = tag.initTagSet(
        tag.Tag(tag.tagClassUniversal, tag.tagFormatSimple, 0x05)
    )
    subtypeSpec = OctetString.subtypeSpec + constraint.SingleValueConstraint(octets.str2octs(''))

    # Optimization for faster codec lookup
    typeId = OctetString.getTypeId()

    def prettyIn(self, value):
        if value:
            return value

        return octets.str2octs('')

if sys.version_info[0] <= 2:
    intTypes = (int, long)
else:
    intTypes = (int,)

numericTypes = intTypes + (float,)


class ObjectIdentifier(base.SimpleAsn1Type):
    """Create |ASN.1| schema or value object.

    |ASN.1| class is based on :class:`~pyasn1.type.base.SimpleAsn1Type`, its
    objects are immutable and duck-type Python :class:`tuple` objects
    (tuple of non-negative integers).

    Keyword Args
    ------------
    value: :class:`tuple`, :class:`str` or |ASN.1| object
        Python sequence of :class:`int` or :class:`str` literal or |ASN.1| object.
        If `value` is not given, schema object will be created.

    tagSet: :py:class:`~pyasn1.type.tag.TagSet`
        Object representing non-default ASN.1 tag(s)

    subtypeSpec: :py:class:`~pyasn1.type.constraint.ConstraintsIntersection`
        Object representing non-default ASN.1 subtype constraint(s). Constraints
        verification for |ASN.1| type occurs automatically on object
        instantiation.

    Raises
    ------
    ~pyasn1.error.ValueConstraintError, ~pyasn1.error.PyAsn1Error
        On constraint violation or bad initializer.

    Examples
    --------
    .. code-block:: python

        class ID(ObjectIdentifier):
            '''
            ASN.1 specification:

            ID ::= OBJECT IDENTIFIER

            id-edims ID ::= { joint-iso-itu-t mhs-motif(6) edims(7) }
            id-bp ID ::= { id-edims 11 }
            '''
        id_edims = ID('2.6.7')
        id_bp = id_edims + (11,)
    """
    #: Set (on class, not on instance) or return a
    #: :py:class:`~pyasn1.type.tag.TagSet` object representing ASN.1 tag(s)
    #: associated with |ASN.1| type.
    tagSet = tag.initTagSet(
        tag.Tag(tag.tagClassUniversal, tag.tagFormatSimple, 0x06)
    )

    #: Set (on class, not on instance) or return a
    #: :py:class:`~pyasn1.type.constraint.ConstraintsIntersection` object
    #: imposing constraints on |ASN.1| type initialization values.
    subtypeSpec = constraint.ConstraintsIntersection()

    # Optimization for faster codec lookup
    typeId = base.SimpleAsn1Type.getTypeId()

    def __add__(self, other):
        return self.clone(self._value + other)

    def __radd__(self, other):
        return self.clone(other + self._value)

    def asTuple(self):
        return self._value

    # Sequence object protocol

    def __len__(self):
        return len(self._value)

    def __getitem__(self, i):
        if i.__class__ is slice:
            return self.clone(self._value[i])
        else:
            return self._value[i]

    def __iter__(self):
        return iter(self._value)

    def __contains__(self, value):
        return value in self._value

    def index(self, suboid):
        return self._value.index(suboid)

    def isPrefixOf(self, other):
        """Indicate if this |ASN.1| object is a prefix of other |ASN.1| object.

        Parameters
        ----------
        other: |ASN.1| object
            |ASN.1| object

        Returns
        -------
        : :class:`bool`
            :obj:`True` if this |ASN.1| object is a parent (e.g. prefix) of the other |ASN.1| object
            or :obj:`False` otherwise.
        """
        l = len(self)
        if l <= len(other):
            if self._value[:l] == other[:l]:
                return True
        return False

    def prettyIn(self, value):
        if isinstance(value, ObjectIdentifier):
            return tuple(value)
        elif octets.isStringType(value):
            if '-' in value:
                raise error.PyAsn1Error(
                    'Malformed Object ID %s at %s: %s' % (value, self.__class__.__name__, sys.exc_info()[1])
                )
            try:
                return tuple([int(subOid) for subOid in value.split('.') if subOid])
            except ValueError:
                raise error.PyAsn1Error(
                    'Malformed Object ID %s at %s: %s' % (value, self.__class__.__name__, sys.exc_info()[1])
                )

        try:
            tupleOfInts = tuple([int(subOid) for subOid in value if subOid >= 0])

        except (ValueError, TypeError):
            raise error.PyAsn1Error(
                'Malformed Object ID %s at %s: %s' % (value, self.__class__.__name__, sys.exc_info()[1])
            )

        if len(tupleOfInts) == len(value):
            return tupleOfInts

        raise error.PyAsn1Error('Malformed Object ID %s at %s' % (value, self.__class__.__name__))

    def prettyOut(self, value):
        return '.'.join([str(x) for x in value])


class Real(base.SimpleAsn1Type):
    """Create |ASN.1| schema or value object.

    |ASN.1| class is based on :class:`~pyasn1.type.base.SimpleAsn1Type`, its
    objects are immutable and duck-type Python :class:`float` objects.
    Additionally, |ASN.1| objects behave like a :class:`tuple` in which case its
    elements are mantissa, base and exponent.

    Keyword Args
    ------------
    value: :class:`tuple`, :class:`float` or |ASN.1| object
        Python sequence of :class:`int` (representing mantissa, base and
        exponent) or :class:`float` instance or |ASN.1| object.
        If `value` is not given, schema object will be created.

    tagSet: :py:class:`~pyasn1.type.tag.TagSet`
        Object representing non-default ASN.1 tag(s)

    subtypeSpec: :py:class:`~pyasn1.type.constraint.ConstraintsIntersection`
        Object representing non-default ASN.1 subtype constraint(s). Constraints
        verification for |ASN.1| type occurs automatically on object
        instantiation.

    Raises
    ------
    ~pyasn1.error.ValueConstraintError, ~pyasn1.error.PyAsn1Error
        On constraint violation or bad initializer.

    Examples
    --------
    .. code-block:: python

        class Pi(Real):
            '''
            ASN.1 specification:

            Pi ::= REAL

            pi Pi ::= { mantissa 314159, base 10, exponent -5 }

            '''
        pi = Pi((314159, 10, -5))
    """
    binEncBase = None  # binEncBase = 16 is recommended for large numbers

    try:
        _plusInf = float('inf')
        _minusInf = float('-inf')
        _inf = _plusInf, _minusInf

    except ValueError:
        # Infinity support is platform and Python dependent
        _plusInf = _minusInf = None
        _inf = ()

    #: Set (on class, not on instance) or return a
    #: :py:class:`~pyasn1.type.tag.TagSet` object representing ASN.1 tag(s)
    #: associated with |ASN.1| type.
    tagSet = tag.initTagSet(
        tag.Tag(tag.tagClassUniversal, tag.tagFormatSimple, 0x09)
    )

    #: Set (on class, not on instance) or return a
    #: :py:class:`~pyasn1.type.constraint.ConstraintsIntersection` object
    #: imposing constraints on |ASN.1| type initialization values.
    subtypeSpec = constraint.ConstraintsIntersection()

    # Optimization for faster codec lookup
    typeId = base.SimpleAsn1Type.getTypeId()

    @staticmethod
    def __normalizeBase10(value):
        m, b, e = value
        while m and m % 10 == 0:
            m /= 10
            e += 1
        return m, b, e

    def prettyIn(self, value):
        if isinstance(value, tuple) and len(value) == 3:
            if (not isinstance(value[0], numericTypes) or
                    not isinstance(value[1], intTypes) or
                    not isinstance(value[2], intTypes)):
                raise error.PyAsn1Error('Lame Real value syntax: %s' % (value,))
            if (isinstance(value[0], float) and
                    self._inf and value[0] in self._inf):
                return value[0]
            if value[1] not in (2, 10):
                raise error.PyAsn1Error(
                    'Prohibited base for Real value: %s' % (value[1],)
                )
            if value[1] == 10:
                value = self.__normalizeBase10(value)
            return value
        elif isinstance(value, intTypes):
            return self.__normalizeBase10((value, 10, 0))
        elif isinstance(value, float) or octets.isStringType(value):
            if octets.isStringType(value):
                try:
                    value = float(value)
                except ValueError:
                    raise error.PyAsn1Error(
                        'Bad real value syntax: %s' % (value,)
                    )
            if self._inf and value in self._inf:
                return value
            else:
                e = 0
                while int(value) != value:
                    value *= 10
                    e -= 1
                return self.__normalizeBase10((int(value), 10, e))
        elif isinstance(value, Real):
            return tuple(value)
        raise error.PyAsn1Error(
            'Bad real value syntax: %s' % (value,)
        )

    def prettyPrint(self, scope=0):
        try:
            return self.prettyOut(float(self))

        except OverflowError:
            return '<overflow>'

    @property
    def isPlusInf(self):
        """Indicate PLUS-INFINITY object value

        Returns
        -------
        : :class:`bool`
            :obj:`True` if calling object represents plus infinity
            or :obj:`False` otherwise.

        """
        return self._value == self._plusInf

    @property
    def isMinusInf(self):
        """Indicate MINUS-INFINITY object value

        Returns
        -------
        : :class:`bool`
            :obj:`True` if calling object represents minus infinity
            or :obj:`False` otherwise.
        """
        return self._value == self._minusInf

    @property
    def isInf(self):
        return self._value in self._inf

    def __add__(self, value):
        return self.clone(float(self) + value)

    def __radd__(self, value):
        return self + value

    def __mul__(self, value):
        return self.clone(float(self) * value)

    def __rmul__(self, value):
        return self * value

    def __sub__(self, value):
        return self.clone(float(self) - value)

    def __rsub__(self, value):
        return self.clone(value - float(self))

    def __mod__(self, value):
        return self.clone(float(self) % value)

    def __rmod__(self, value):
        return self.clone(value % float(self))

    def __pow__(self, value, modulo=None):
        return self.clone(pow(float(self), value, modulo))

    def __rpow__(self, value):
        return self.clone(pow(value, float(self)))

    if sys.version_info[0] <= 2:
        def __div__(self, value):
            return self.clone(float(self) / value)

        def __rdiv__(self, value):
            return self.clone(value / float(self))
    else:
        def __truediv__(self, value):
            return self.clone(float(self) / value)

        def __rtruediv__(self, value):
            return self.clone(value / float(self))

        def __divmod__(self, value):
            return self.clone(float(self) // value)

        def __rdivmod__(self, value):
            return self.clone(value // float(self))

    def __int__(self):
        return int(float(self))

    if sys.version_info[0] <= 2:
        def __long__(self):
            return long(float(self))

    def __float__(self):
        if self._value in self._inf:
            return self._value
        else:
            return float(
                self._value[0] * pow(self._value[1], self._value[2])
            )

    def __abs__(self):
        return self.clone(abs(float(self)))

    def __pos__(self):
        return self.clone(+float(self))

    def __neg__(self):
        return self.clone(-float(self))

    def __round__(self, n=0):
        r = round(float(self), n)
        if n:
            return self.clone(r)
        else:
            return r

    def __floor__(self):
        return self.clone(math.floor(float(self)))

    def __ceil__(self):
        return self.clone(math.ceil(float(self)))

    def __trunc__(self):
        return self.clone(math.trunc(float(self)))

    def __lt__(self, value):
        return float(self) < value

    def __le__(self, value):
        return float(self) <= value

    def __eq__(self, value):
        return float(self) == value

    def __ne__(self, value):
        return float(self) != value

    def __gt__(self, value):
        return float(self) > value

    def __ge__(self, value):
        return float(self) >= value

    if sys.version_info[0] <= 2:
        def __nonzero__(self):
            return bool(float(self))
    else:
        def __bool__(self):
            return bool(float(self))

        __hash__ = base.SimpleAsn1Type.__hash__

    def __getitem__(self, idx):
        if self._value in self._inf:
            raise error.PyAsn1Error('Invalid infinite value operation')
        else:
            return self._value[idx]

    # compatibility stubs

    def isPlusInfinity(self):
        return self.isPlusInf

    def isMinusInfinity(self):
        return self.isMinusInf

    def isInfinity(self):
        return self.isInf


class Enumerated(Integer):
    """Create |ASN.1| schema or value object.

    |ASN.1| class is based on :class:`~pyasn1.type.base.SimpleAsn1Type`, its
    objects are immutable and duck-type Python :class:`int` objects.

    Keyword Args
    ------------
    value: :class:`int`, :class:`str` or |ASN.1| object
        Python :class:`int` or :class:`str` literal or |ASN.1| object.
        If `value` is not given, schema object will be created.

    tagSet: :py:class:`~pyasn1.type.tag.TagSet`
        Object representing non-default ASN.1 tag(s)

    subtypeSpec: :py:class:`~pyasn1.type.constraint.ConstraintsIntersection`
        Object representing non-default ASN.1 subtype constraint(s). Constraints
        verification for |ASN.1| type occurs automatically on object
        instantiation.

    namedValues: :py:class:`~pyasn1.type.namedval.NamedValues`
        Object representing non-default symbolic aliases for numbers

    Raises
    ------
    ~pyasn1.error.ValueConstraintError, ~pyasn1.error.PyAsn1Error
        On constraint violation or bad initializer.

    Examples
    --------

    .. code-block:: python

        class RadioButton(Enumerated):
            '''
            ASN.1 specification:

            RadioButton ::= ENUMERATED { button1(0), button2(1),
                                         button3(2) }

            selected-by-default RadioButton ::= button1
            '''
            namedValues = NamedValues(
                ('button1', 0), ('button2', 1),
                ('button3', 2)
            )

        selected_by_default = RadioButton('button1')
    """
    #: Set (on class, not on instance) or return a
    #: :py:class:`~pyasn1.type.tag.TagSet` object representing ASN.1 tag(s)
    #: associated with |ASN.1| type.
    tagSet = tag.initTagSet(
        tag.Tag(tag.tagClassUniversal, tag.tagFormatSimple, 0x0A)
    )

    #: Set (on class, not on instance) or return a
    #: :py:class:`~pyasn1.type.constraint.ConstraintsIntersection` object
    #: imposing constraints on |ASN.1| type initialization values.
    subtypeSpec = constraint.ConstraintsIntersection()

    # Optimization for faster codec lookup
    typeId = Integer.getTypeId()

    #: Default :py:class:`~pyasn1.type.namedval.NamedValues` object
    #: representing symbolic aliases for numbers
    namedValues = namedval.NamedValues()


# "Structured" ASN.1 types

class SequenceOfAndSetOfBase(base.ConstructedAsn1Type):
    """Create |ASN.1| schema or value object.

    |ASN.1| class is based on :class:`~pyasn1.type.base.ConstructedAsn1Type`,
    its objects are mutable and duck-type Python :class:`list` objects.

    Keyword Args
    ------------
    componentType : :py:class:`~pyasn1.type.base.PyAsn1Item` derivative
        A pyasn1 object representing ASN.1 type allowed within |ASN.1| type

    tagSet: :py:class:`~pyasn1.type.tag.TagSet`
        Object representing non-default ASN.1 tag(s)

    subtypeSpec: :py:class:`~pyasn1.type.constraint.ConstraintsIntersection`
        Object representing non-default ASN.1 subtype constraint(s). Constraints
        verification for |ASN.1| type can only occur on explicit
        `.isInconsistent` call.

    Examples
    --------

    .. code-block:: python

        class LotteryDraw(SequenceOf):  #  SetOf is similar
            '''
            ASN.1 specification:

            LotteryDraw ::= SEQUENCE OF INTEGER
            '''
            componentType = Integer()

        lotteryDraw = LotteryDraw()
        lotteryDraw.extend([123, 456, 789])
    """
    def __init__(self, *args, **kwargs):
        # support positional params for backward compatibility
        if args:
            for key, value in zip(('componentType', 'tagSet',
                                   'subtypeSpec'), args):
                if key in kwargs:
                    raise error.PyAsn1Error('Conflicting positional and keyword params!')
                kwargs['componentType'] = value

        self._componentValues = noValue

        base.ConstructedAsn1Type.__init__(self, **kwargs)

    # Python list protocol

    def __getitem__(self, idx):
        try:
            return self.getComponentByPosition(idx)

        except error.PyAsn1Error:
            raise IndexError(sys.exc_info()[1])

    def __setitem__(self, idx, value):
        try:
            self.setComponentByPosition(idx, value)

        except error.PyAsn1Error:
            raise IndexError(sys.exc_info()[1])

    def append(self, value):
        if self._componentValues is noValue:
            pos = 0

        else:
            pos = len(self._componentValues)

        self[pos] = value

    def count(self, value):
        return list(self._componentValues.values()).count(value)

    def extend(self, values):
        for value in values:
            self.append(value)

        if self._componentValues is noValue:
            self._componentValues = {}

    def index(self, value, start=0, stop=None):
        if stop is None:
            stop = len(self)

        indices, values = zip(*self._componentValues.items())

        # TODO: remove when Py2.5 support is gone
        values = list(values)

        try:
            return indices[values.index(value, start, stop)]

        except error.PyAsn1Error:
            raise ValueError(sys.exc_info()[1])

    def reverse(self):
        self._componentValues.reverse()

    def sort(self, key=None, reverse=False):
        self._componentValues = dict(
            enumerate(sorted(self._componentValues.values(),
                             key=key, reverse=reverse)))

    def __len__(self):
        if self._componentValues is noValue or not self._componentValues:
            return 0

        return max(self._componentValues) + 1

    def __iter__(self):
        for idx in range(0, len(self)):
            yield self.getComponentByPosition(idx)

    def _cloneComponentValues(self, myClone, cloneValueFlag):
        for idx, componentValue in self._componentValues.items():
            if componentValue is not noValue:
                if isinstance(componentValue, base.ConstructedAsn1Type):
                    myClone.setComponentByPosition(
                        idx, componentValue.clone(cloneValueFlag=cloneValueFlag)
                    )
                else:
                    myClone.setComponentByPosition(idx, componentValue.clone())

    def getComponentByPosition(self, idx, default=noValue, instantiate=True):
        """Return |ASN.1| type component value by position.

        Equivalent to Python sequence subscription operation (e.g. `[]`).

        Parameters
        ----------
        idx : :class:`int`
            Component index (zero-based). Must either refer to an existing
            component or to N+1 component (if *componentType* is set). In the latter
            case a new component type gets instantiated and appended to the |ASN.1|
            sequence.

        Keyword Args
        ------------
        default: :class:`object`
            If set and requested component is a schema object, return the `default`
            object instead of the requested component.

        instantiate: :class:`bool`
            If :obj:`True` (default), inner component will be automatically instantiated.
            If :obj:`False` either existing component or the :class:`NoValue` object will be
            returned.

        Returns
        -------
        : :py:class:`~pyasn1.type.base.PyAsn1Item`
            Instantiate |ASN.1| component type or return existing component value

        Examples
        --------

        .. code-block:: python

            # can also be SetOf
            class MySequenceOf(SequenceOf):
                componentType = OctetString()

            s = MySequenceOf()

            # returns component #0 with `.isValue` property False
            s.getComponentByPosition(0)

            # returns None
            s.getComponentByPosition(0, default=None)

            s.clear()

            # returns noValue
            s.getComponentByPosition(0, instantiate=False)

            # sets component #0 to OctetString() ASN.1 schema
            # object and returns it
            s.getComponentByPosition(0, instantiate=True)

            # sets component #0 to ASN.1 value object
            s.setComponentByPosition(0, 'ABCD')

            # returns OctetString('ABCD') value object
            s.getComponentByPosition(0, instantiate=False)

            s.clear()

            # returns noValue
            s.getComponentByPosition(0, instantiate=False)
        """
        if isinstance(idx, slice):
            indices = tuple(range(len(self)))
            return [self.getComponentByPosition(subidx, default, instantiate)
                    for subidx in indices[idx]]

        if idx < 0:
            idx = len(self) + idx
            if idx < 0:
                raise error.PyAsn1Error(
                    'SequenceOf/SetOf index is out of range')

        try:
            componentValue = self._componentValues[idx]

        except (KeyError, error.PyAsn1Error):
            if not instantiate:
                return default

            self.setComponentByPosition(idx)

            componentValue = self._componentValues[idx]

        if default is noValue or componentValue.isValue:
            return componentValue
        else:
            return default

    def setComponentByPosition(self, idx, value=noValue,
                               verifyConstraints=True,
                               matchTags=True,
                               matchConstraints=True):
        """Assign |ASN.1| type component by position.

        Equivalent to Python sequence item assignment operation (e.g. `[]`)
        or list.append() (when idx == len(self)).

        Parameters
        ----------
        idx: :class:`int`
            Component index (zero-based). Must either refer to existing
            component or to N+1 component. In the latter case a new component
            type gets instantiated (if *componentType* is set, or given ASN.1
            object is taken otherwise) and appended to the |ASN.1| sequence.

        Keyword Args
        ------------
        value: :class:`object` or :py:class:`~pyasn1.type.base.PyAsn1Item` derivative
            A Python value to initialize |ASN.1| component with (if *componentType* is set)
            or ASN.1 value object to assign to |ASN.1| component.
            If `value` is not given, schema object will be set as a component.

        verifyConstraints: :class:`bool`
             If :obj:`False`, skip constraints validation

        matchTags: :class:`bool`
             If :obj:`False`, skip component tags matching

        matchConstraints: :class:`bool`
             If :obj:`False`, skip component constraints matching

        Returns
        -------
        self

        Raises
        ------
        ~pyasn1.error.ValueConstraintError, ~pyasn1.error.PyAsn1Error
            On constraint violation or bad initializer
        IndexError
            When idx > len(self)
        """
        if isinstance(idx, slice):
            indices = tuple(range(len(self)))
            startIdx = indices and indices[idx][0] or 0
            for subIdx, subValue in enumerate(value):
                self.setComponentByPosition(
                    startIdx + subIdx, subValue, verifyConstraints,
                    matchTags, matchConstraints)
            return self

        if idx < 0:
            idx = len(self) + idx
            if idx < 0:
                raise error.PyAsn1Error(
                    'SequenceOf/SetOf index is out of range')

        componentType = self.componentType

        if self._componentValues is noValue:
            componentValues = {}

        else:
            componentValues = self._componentValues

        currentValue = componentValues.get(idx, noValue)

        if value is noValue:
            if componentType is not None:
                value = componentType.clone()

            elif currentValue is noValue:
                raise error.PyAsn1Error('Component type not defined')

        elif not isinstance(value, base.Asn1Item):
            if (componentType is not None and
                    isinstance(componentType, base.SimpleAsn1Type)):
                value = componentType.clone(value=value)

            elif (currentValue is not noValue and
                    isinstance(currentValue, base.SimpleAsn1Type)):
                value = currentValue.clone(value=value)

            else:
                raise error.PyAsn1Error(
                    'Non-ASN.1 value %r and undefined component'
                    ' type at %r' % (value, self))

        elif componentType is not None and (matchTags or matchConstraints):
            subtypeChecker = (
                    self.strictConstraints and
                    componentType.isSameTypeWith or
                    componentType.isSuperTypeOf)

            if not subtypeChecker(value, verifyConstraints and matchTags,
                                  verifyConstraints and matchConstraints):
                # TODO: we should wrap componentType with UnnamedType to carry
                # additional properties associated with componentType
                if componentType.typeId != Any.typeId:
                    raise error.PyAsn1Error(
                        'Component value is tag-incompatible: %r vs '
                        '%r' % (value, componentType))

        componentValues[idx] = value

        self._componentValues = componentValues

        return self

    @property
    def componentTagMap(self):
        if self.componentType is not None:
            return self.componentType.tagMap

    @property
    def components(self):
        return [self._componentValues[idx]
                for idx in sorted(self._componentValues)]

    def clear(self):
        """Remove all components and become an empty |ASN.1| value object.

        Has the same effect on |ASN.1| object as it does on :class:`list`
        built-in.
        """
        self._componentValues = {}
        return self

    def reset(self):
        """Remove all components and become a |ASN.1| schema object.

        See :meth:`isValue` property for more information on the
        distinction between value and schema objects.
        """
        self._componentValues = noValue
        return self

    def prettyPrint(self, scope=0):
        scope += 1
        representation = self.__class__.__name__ + ':\n'

        if not self.isValue:
            return representation

        for idx, componentValue in enumerate(self):
            representation += ' ' * scope
            if (componentValue is noValue and
                    self.componentType is not None):
                representation += '<empty>'
            else:
                representation += componentValue.prettyPrint(scope)

        return representation

    def prettyPrintType(self, scope=0):
        scope += 1
        representation = '%s -> %s {\n' % (self.tagSet, self.__class__.__name__)
        if self.componentType is not None:
            representation += ' ' * scope
            representation += self.componentType.prettyPrintType(scope)
        return representation + '\n' + ' ' * (scope - 1) + '}'


    @property
    def isValue(self):
        """Indicate that |ASN.1| object represents ASN.1 value.

        If *isValue* is :obj:`False` then this object represents just ASN.1 schema.

        If *isValue* is :obj:`True` then, in addition to its ASN.1 schema features,
        this object can also be used like a Python built-in object
        (e.g. :class:`int`, :class:`str`, :class:`dict` etc.).

        Returns
        -------
        : :class:`bool`
            :obj:`False` if object represents just ASN.1 schema.
            :obj:`True` if object represents ASN.1 schema and can be used as a normal value.

        Note
        ----
        There is an important distinction between PyASN1 schema and value objects.
        The PyASN1 schema objects can only participate in ASN.1 schema-related
        operations (e.g. defining or testing the structure of the data). Most
        obvious uses of ASN.1 schema is to guide serialisation codecs whilst
        encoding/decoding serialised ASN.1 contents.

        The PyASN1 value objects can **additionally** participate in many operations
        involving regular Python objects (e.g. arithmetic, comprehension etc).
        """
        if self._componentValues is noValue:
            return False

        if len(self._componentValues) != len(self):
            return False

        for componentValue in self._componentValues.values():
            if componentValue is noValue or not componentValue.isValue:
                return False

        return True

    @property
    def isInconsistent(self):
        """Run necessary checks to ensure |ASN.1| object consistency.

        Default action is to verify |ASN.1| object against constraints imposed
        by `subtypeSpec`.

        Raises
        ------
        :py:class:`~pyasn1.error.PyAsn1tError` on any inconsistencies found
        """
        if self.componentType is noValue or not self.subtypeSpec:
            return False

        if self._componentValues is noValue:
            return True

        mapping = {}

        for idx, value in self._componentValues.items():
            # Absent fields are not in the mapping
            if value is noValue:
                continue

            mapping[idx] = value

        try:
            # Represent SequenceOf/SetOf as a bare dict to constraints chain
            self.subtypeSpec(mapping)

        except error.PyAsn1Error:
            exc = sys.exc_info()[1]
            return exc

        return False

class SequenceOf(SequenceOfAndSetOfBase):
    __doc__ = SequenceOfAndSetOfBase.__doc__

    #: Set (on class, not on instance) or return a
    #: :py:class:`~pyasn1.type.tag.TagSet` object representing ASN.1 tag(s)
    #: associated with |ASN.1| type.
    tagSet = tag.initTagSet(
        tag.Tag(tag.tagClassUniversal, tag.tagFormatConstructed, 0x10)
    )

    #: Default :py:class:`~pyasn1.type.base.PyAsn1Item` derivative
    #: object representing ASN.1 type allowed within |ASN.1| type
    componentType = None

    #: Set (on class, not on instance) or return a
    #: :py:class:`~pyasn1.type.constraint.ConstraintsIntersection` object
    #: imposing constraints on |ASN.1| type initialization values.
    subtypeSpec = constraint.ConstraintsIntersection()

    # Disambiguation ASN.1 types identification
    typeId = SequenceOfAndSetOfBase.getTypeId()


class SetOf(SequenceOfAndSetOfBase):
    __doc__ = SequenceOfAndSetOfBase.__doc__

    #: Set (on class, not on instance) or return a
    #: :py:class:`~pyasn1.type.tag.TagSet` object representing ASN.1 tag(s)
    #: associated with |ASN.1| type.
    tagSet = tag.initTagSet(
        tag.Tag(tag.tagClassUniversal, tag.tagFormatConstructed, 0x11)
    )

    #: Default :py:class:`~pyasn1.type.base.PyAsn1Item` derivative
    #: object representing ASN.1 type allowed within |ASN.1| type
    componentType = None

    #: Set (on class, not on instance) or return a
    #: :py:class:`~pyasn1.type.constraint.ConstraintsIntersection` object
    #: imposing constraints on |ASN.1| type initialization values.
    subtypeSpec = constraint.ConstraintsIntersection()

    # Disambiguation ASN.1 types identification
    typeId = SequenceOfAndSetOfBase.getTypeId()


class SequenceAndSetBase(base.ConstructedAsn1Type):
    """Create |ASN.1| schema or value object.

    |ASN.1| class is based on :class:`~pyasn1.type.base.ConstructedAsn1Type`,
    its objects are mutable and duck-type Python :class:`dict` objects.

    Keyword Args
    ------------
    componentType: :py:class:`~pyasn1.type.namedtype.NamedType`
        Object holding named ASN.1 types allowed within this collection

    tagSet: :py:class:`~pyasn1.type.tag.TagSet`
        Object representing non-default ASN.1 tag(s)

    subtypeSpec: :py:class:`~pyasn1.type.constraint.ConstraintsIntersection`
        Object representing non-default ASN.1 subtype constraint(s).  Constraints
        verification for |ASN.1| type can only occur on explicit
        `.isInconsistent` call.

    Examples
    --------

    .. code-block:: python

        class Description(Sequence):  #  Set is similar
            '''
            ASN.1 specification:

            Description ::= SEQUENCE {
                surname    IA5String,
                first-name IA5String OPTIONAL,
                age        INTEGER DEFAULT 40
            }
            '''
            componentType = NamedTypes(
                NamedType('surname', IA5String()),
                OptionalNamedType('first-name', IA5String()),
                DefaultedNamedType('age', Integer(40))
            )

        descr = Description()
        descr['surname'] = 'Smith'
        descr['first-name'] = 'John'
    """
    #: Default :py:class:`~pyasn1.type.namedtype.NamedTypes`
    #: object representing named ASN.1 types allowed within |ASN.1| type
    componentType = namedtype.NamedTypes()


    class DynamicNames(object):
        """Fields names/positions mapping for component-less objects"""
        def __init__(self):
            self._keyToIdxMap = {}
            self._idxToKeyMap = {}

        def __len__(self):
            return len(self._keyToIdxMap)

        def __contains__(self, item):
            return item in self._keyToIdxMap or item in self._idxToKeyMap

        def __iter__(self):
            return (self._idxToKeyMap[idx] for idx in range(len(self._idxToKeyMap)))

        def __getitem__(self, item):
            try:
                return self._keyToIdxMap[item]

            except KeyError:
                return self._idxToKeyMap[item]

        def getNameByPosition(self, idx):
            try:
                return self._idxToKeyMap[idx]

            except KeyError:
                raise error.PyAsn1Error('Type position out of range')

        def getPositionByName(self, name):
            try:
                return self._keyToIdxMap[name]

            except KeyError:
                raise error.PyAsn1Error('Name %s not found' % (name,))

        def addField(self, idx):
            self._keyToIdxMap['field-%d' % idx] = idx
            self._idxToKeyMap[idx] = 'field-%d' % idx


    def __init__(self, **kwargs):
        base.ConstructedAsn1Type.__init__(self, **kwargs)
        self._componentTypeLen = len(self.componentType)
        if self._componentTypeLen:
            self._componentValues = []
        else:
            self._componentValues = noValue
        self._dynamicNames = self._componentTypeLen or self.DynamicNames()

    def __getitem__(self, idx):
        if octets.isStringType(idx):
            try:
                return self.getComponentByName(idx)

            except error.PyAsn1Error:
                # duck-typing dict
                raise KeyError(sys.exc_info()[1])

        else:
            try:
                return self.getComponentByPosition(idx)

            except error.PyAsn1Error:
                # duck-typing list
                raise IndexError(sys.exc_info()[1])

    def __setitem__(self, idx, value):
        if octets.isStringType(idx):
            try:
                self.setComponentByName(idx, value)

            except error.PyAsn1Error:
                # duck-typing dict
                raise KeyError(sys.exc_info()[1])

        else:
            try:
                self.setComponentByPosition(idx, value)

            except error.PyAsn1Error:
                # duck-typing list
                raise IndexError(sys.exc_info()[1])

    def __contains__(self, key):
        if self._componentTypeLen:
            return key in self.componentType
        else:
            return key in self._dynamicNames

    def __len__(self):
        return len(self._componentValues)

    def __iter__(self):
        return iter(self.componentType or self._dynamicNames)

    # Python dict protocol

    def values(self):
        for idx in range(self._componentTypeLen or len(self._dynamicNames)):
            yield self[idx]

    def keys(self):
        return iter(self)

    def items(self):
        for idx in range(self._componentTypeLen or len(self._dynamicNames)):
            if self._componentTypeLen:
                yield self.componentType[idx].name, self[idx]
            else:
                yield self._dynamicNames[idx], self[idx]

    def update(self, *iterValue, **mappingValue):
        for k, v in iterValue:
            self[k] = v
        for k in mappingValue:
            self[k] = mappingValue[k]

    def clear(self):
        """Remove all components and become an empty |ASN.1| value object.

        Has the same effect on |ASN.1| object as it does on :class:`dict`
        built-in.
        """
        self._componentValues = []
        self._dynamicNames = self.DynamicNames()
        return self

    def reset(self):
        """Remove all components and become a |ASN.1| schema object.

        See :meth:`isValue` property for more information on the
        distinction between value and schema objects.
        """
        self._componentValues = noValue
        self._dynamicNames = self.DynamicNames()
        return self

    @property
    def components(self):
        return self._componentValues

    def _cloneComponentValues(self, myClone, cloneValueFlag):
        if self._componentValues is noValue:
            return

        for idx, componentValue in enumerate(self._componentValues):
            if componentValue is not noValue:
                if isinstance(componentValue, base.ConstructedAsn1Type):
                    myClone.setComponentByPosition(
                        idx, componentValue.clone(cloneValueFlag=cloneValueFlag)
                    )
                else:
                    myClone.setComponentByPosition(idx, componentValue.clone())

    def getComponentByName(self, name, default=noValue, instantiate=True):
        """Returns |ASN.1| type component by name.

        Equivalent to Python :class:`dict` subscription operation (e.g. `[]`).

        Parameters
        ----------
        name: :class:`str`
            |ASN.1| type component name

        Keyword Args
        ------------
        default: :class:`object`
            If set and requested component is a schema object, return the `default`
            object instead of the requested component.

        instantiate: :class:`bool`
            If :obj:`True` (default), inner component will be automatically
            instantiated.
            If :obj:`False` either existing component or the :class:`NoValue`
            object will be returned.

        Returns
        -------
        : :py:class:`~pyasn1.type.base.PyAsn1Item`
            Instantiate |ASN.1| component type or return existing
            component value
        """
        if self._componentTypeLen:
            idx = self.componentType.getPositionByName(name)
        else:
            try:
                idx = self._dynamicNames.getPositionByName(name)

            except KeyError:
                raise error.PyAsn1Error('Name %s not found' % (name,))

        return self.getComponentByPosition(idx, default=default, instantiate=instantiate)

    def setComponentByName(self, name, value=noValue,
                           verifyConstraints=True,
                           matchTags=True,
                           matchConstraints=True):
        """Assign |ASN.1| type component by name.

        Equivalent to Python :class:`dict` item assignment operation (e.g. `[]`).

        Parameters
        ----------
        name: :class:`str`
            |ASN.1| type component name

        Keyword Args
        ------------
        value: :class:`object` or :py:class:`~pyasn1.type.base.PyAsn1Item` derivative
            A Python value to initialize |ASN.1| component with (if *componentType* is set)
            or ASN.1 value object to assign to |ASN.1| component.
            If `value` is not given, schema object will be set as a component.

        verifyConstraints: :class:`bool`
             If :obj:`False`, skip constraints validation

        matchTags: :class:`bool`
             If :obj:`False`, skip component tags matching

        matchConstraints: :class:`bool`
             If :obj:`False`, skip component constraints matching

        Returns
        -------
        self
        """
        if self._componentTypeLen:
            idx = self.componentType.getPositionByName(name)
        else:
            try:
                idx = self._dynamicNames.getPositionByName(name)

            except KeyError:
                raise error.PyAsn1Error('Name %s not found' % (name,))

        return self.setComponentByPosition(
            idx, value, verifyConstraints, matchTags, matchConstraints
        )

    def getComponentByPosition(self, idx, default=noValue, instantiate=True):
        """Returns |ASN.1| type component by index.

        Equivalent to Python sequence subscription operation (e.g. `[]`).

        Parameters
        ----------
        idx: :class:`int`
            Component index (zero-based). Must either refer to an existing
            component or (if *componentType* is set) new ASN.1 schema object gets
            instantiated.

        Keyword Args
        ------------
        default: :class:`object`
            If set and requested component is a schema object, return the `default`
            object instead of the requested component.

        instantiate: :class:`bool`
            If :obj:`True` (default), inner component will be automatically
            instantiated.
            If :obj:`False` either existing component or the :class:`NoValue`
            object will be returned.

        Returns
        -------
        : :py:class:`~pyasn1.type.base.PyAsn1Item`
            a PyASN1 object

        Examples
        --------

        .. code-block:: python

            # can also be Set
            class MySequence(Sequence):
                componentType = NamedTypes(
                    NamedType('id', OctetString())
                )

            s = MySequence()

            # returns component #0 with `.isValue` property False
            s.getComponentByPosition(0)

            # returns None
            s.getComponentByPosition(0, default=None)

            s.clear()

            # returns noValue
            s.getComponentByPosition(0, instantiate=False)

            # sets component #0 to OctetString() ASN.1 schema
            # object and returns it
            s.getComponentByPosition(0, instantiate=True)

            # sets component #0 to ASN.1 value object
            s.setComponentByPosition(0, 'ABCD')

            # returns OctetString('ABCD') value object
            s.getComponentByPosition(0, instantiate=False)

            s.clear()

            # returns noValue
            s.getComponentByPosition(0, instantiate=False)
        """
        try:
            if self._componentValues is noValue:
                componentValue = noValue

            else:
                componentValue = self._componentValues[idx]

        except IndexError:
            componentValue = noValue

        if not instantiate:
            if componentValue is noValue or not componentValue.isValue:
                return default
            else:
                return componentValue

        if componentValue is noValue:
            self.setComponentByPosition(idx)

        componentValue = self._componentValues[idx]

        if default is noValue or componentValue.isValue:
            return componentValue
        else:
            return default

    def setComponentByPosition(self, idx, value=noValue,
                               verifyConstraints=True,
                               matchTags=True,
                               matchConstraints=True):
        """Assign |ASN.1| type component by position.

        Equivalent to Python sequence item assignment operation (e.g. `[]`).

        Parameters
        ----------
        idx : :class:`int`
            Component index (zero-based). Must either refer to existing
            component (if *componentType* is set) or to N+1 component
            otherwise. In the latter case a new component of given ASN.1
            type gets instantiated and appended to |ASN.1| sequence.

        Keyword Args
        ------------
        value: :class:`object` or :py:class:`~pyasn1.type.base.PyAsn1Item` derivative
            A Python value to initialize |ASN.1| component with (if *componentType* is set)
            or ASN.1 value object to assign to |ASN.1| component.
            If `value` is not given, schema object will be set as a component.

        verifyConstraints : :class:`bool`
             If :obj:`False`, skip constraints validation

        matchTags: :class:`bool`
             If :obj:`False`, skip component tags matching

        matchConstraints: :class:`bool`
             If :obj:`False`, skip component constraints matching

        Returns
        -------
        self
        """
        componentType = self.componentType
        componentTypeLen = self._componentTypeLen

        if self._componentValues is noValue:
            componentValues = []

        else:
            componentValues = self._componentValues

        try:
            currentValue = componentValues[idx]

        except IndexError:
            currentValue = noValue
            if componentTypeLen:
                if componentTypeLen < idx:
                    raise error.PyAsn1Error('component index out of range')

                componentValues = [noValue] * componentTypeLen

        if value is noValue:
            if componentTypeLen:
                value = componentType.getTypeByPosition(idx)
                if isinstance(value, base.ConstructedAsn1Type):
                    value = value.clone(cloneValueFlag=componentType[idx].isDefaulted)

            elif currentValue is noValue:
                raise error.PyAsn1Error('Component type not defined')

        elif not isinstance(value, base.Asn1Item):
            if componentTypeLen:
                subComponentType = componentType.getTypeByPosition(idx)
                if isinstance(subComponentType, base.SimpleAsn1Type):
                    value = subComponentType.clone(value=value)

                else:
                    raise error.PyAsn1Error('%s can cast only scalar values' % componentType.__class__.__name__)

            elif currentValue is not noValue and isinstance(currentValue, base.SimpleAsn1Type):
                value = currentValue.clone(value=value)

            else:
                raise error.PyAsn1Error('%s undefined component type' % componentType.__class__.__name__)

        elif ((verifyConstraints or matchTags or matchConstraints) and
              componentTypeLen):
            subComponentType = componentType.getTypeByPosition(idx)
            if subComponentType is not noValue:
                subtypeChecker = (self.strictConstraints and
                                  subComponentType.isSameTypeWith or
                                  subComponentType.isSuperTypeOf)

                if not subtypeChecker(value, verifyConstraints and matchTags,
                                      verifyConstraints and matchConstraints):
                    if not componentType[idx].openType:
                        raise error.PyAsn1Error('Component value is tag-incompatible: %r vs %r' % (value, componentType))

        if componentTypeLen or idx in self._dynamicNames:
            componentValues[idx] = value

        elif len(componentValues) == idx:
            componentValues.append(value)
            self._dynamicNames.addField(idx)

        else:
            raise error.PyAsn1Error('Component index out of range')

        self._componentValues = componentValues

        return self

    @property
    def isValue(self):
        """Indicate that |ASN.1| object represents ASN.1 value.

        If *isValue* is :obj:`False` then this object represents just ASN.1 schema.

        If *isValue* is :obj:`True` then, in addition to its ASN.1 schema features,
        this object can also be used like a Python built-in object (e.g.
        :class:`int`, :class:`str`, :class:`dict` etc.).

        Returns
        -------
        : :class:`bool`
            :obj:`False` if object represents just ASN.1 schema.
            :obj:`True` if object represents ASN.1 schema and can be used as a
            normal value.

        Note
        ----
        There is an important distinction between PyASN1 schema and value objects.
        The PyASN1 schema objects can only participate in ASN.1 schema-related
        operations (e.g. defining or testing the structure of the data). Most
        obvious uses of ASN.1 schema is to guide serialisation codecs whilst
        encoding/decoding serialised ASN.1 contents.

        The PyASN1 value objects can **additionally** participate in many operations
        involving regular Python objects (e.g. arithmetic, comprehension etc).

        It is sufficient for |ASN.1| objects to have all non-optional and non-defaulted
        components being value objects to be considered as a value objects as a whole.
        In other words, even having one or more optional components not turned into
        value objects, |ASN.1| object is still considered as a value object. Defaulted
        components are normally value objects by default.
        """
        if self._componentValues is noValue:
            return False

        componentType = self.componentType

        if componentType:
            for idx, subComponentType in enumerate(componentType.namedTypes):
                if subComponentType.isDefaulted or subComponentType.isOptional:
                    continue

                if not self._componentValues:
                    return False

                componentValue = self._componentValues[idx]
                if componentValue is noValue or not componentValue.isValue:
                    return False

        else:
            for componentValue in self._componentValues:
                if componentValue is noValue or not componentValue.isValue:
                    return False

        return True

    @property
    def isInconsistent(self):
        """Run necessary checks to ensure |ASN.1| object consistency.

        Default action is to verify |ASN.1| object against constraints imposed
        by `subtypeSpec`.

        Raises
        ------
        :py:class:`~pyasn1.error.PyAsn1tError` on any inconsistencies found
        """
        if self.componentType is noValue or not self.subtypeSpec:
            return False

        if self._componentValues is noValue:
            return True

        mapping = {}

        for idx, value in enumerate(self._componentValues):
            # Absent fields are not in the mapping
            if value is noValue:
                continue

            name = self.componentType.getNameByPosition(idx)

            mapping[name] = value

        try:
            # Represent Sequence/Set as a bare dict to constraints chain
            self.subtypeSpec(mapping)

        except error.PyAsn1Error:
            exc = sys.exc_info()[1]
            return exc

        return False

    def prettyPrint(self, scope=0):
        """Return an object representation string.

        Returns
        -------
        : :class:`str`
            Human-friendly object representation.
        """
        scope += 1
        representation = self.__class__.__name__ + ':\n'
        for idx, componentValue in enumerate(self._componentValues):
            if componentValue is not noValue and componentValue.isValue:
                representation += ' ' * scope
                if self.componentType:
                    representation += self.componentType.getNameByPosition(idx)
                else:
                    representation += self._dynamicNames.getNameByPosition(idx)
                representation = '%s=%s\n' % (
                    representation, componentValue.prettyPrint(scope)
                )
        return representation

    def prettyPrintType(self, scope=0):
        scope += 1
        representation = '%s -> %s {\n' % (self.tagSet, self.__class__.__name__)
        for idx, componentType in enumerate(self.componentType.values() or self._componentValues):
            representation += ' ' * scope
            if self.componentType:
                representation += '"%s"' % self.componentType.getNameByPosition(idx)
            else:
                representation += '"%s"' % self._dynamicNames.getNameByPosition(idx)
            representation = '%s = %s\n' % (
                representation, componentType.prettyPrintType(scope)
            )
        return representation + '\n' + ' ' * (scope - 1) + '}'

    # backward compatibility

    def setDefaultComponents(self):
        return self

    def getComponentType(self):
        if self._componentTypeLen:
            return self.componentType

    def getNameByPosition(self, idx):
        if self._componentTypeLen:
            return self.componentType[idx].name

class Sequence(SequenceAndSetBase):
    __doc__ = SequenceAndSetBase.__doc__

    #: Set (on class, not on instance) or return a
    #: :py:class:`~pyasn1.type.tag.TagSet` object representing ASN.1 tag(s)
    #: associated with |ASN.1| type.
    tagSet = tag.initTagSet(
        tag.Tag(tag.tagClassUniversal, tag.tagFormatConstructed, 0x10)
    )

    #: Set (on class, not on instance) or return a
    #: :py:class:`~pyasn1.type.constraint.ConstraintsIntersection` object
    #: imposing constraints on |ASN.1| type initialization values.
    subtypeSpec = constraint.ConstraintsIntersection()

    #: Default collection of ASN.1 types of component (e.g. :py:class:`~pyasn1.type.namedtype.NamedType`)
    #: object imposing size constraint on |ASN.1| objects
    componentType = namedtype.NamedTypes()

    # Disambiguation ASN.1 types identification
    typeId = SequenceAndSetBase.getTypeId()

    # backward compatibility

    def getComponentTagMapNearPosition(self, idx):
        if self.componentType:
            return self.componentType.getTagMapNearPosition(idx)

    def getComponentPositionNearType(self, tagSet, idx):
        if self.componentType:
            return self.componentType.getPositionNearType(tagSet, idx)
        else:
            return idx


class Set(SequenceAndSetBase):
    __doc__ = SequenceAndSetBase.__doc__

    #: Set (on class, not on instance) or return a
    #: :py:class:`~pyasn1.type.tag.TagSet` object representing ASN.1 tag(s)
    #: associated with |ASN.1| type.
    tagSet = tag.initTagSet(
        tag.Tag(tag.tagClassUniversal, tag.tagFormatConstructed, 0x11)
    )

    #: Default collection of ASN.1 types of component (e.g. :py:class:`~pyasn1.type.namedtype.NamedType`)
    #: object representing ASN.1 type allowed within |ASN.1| type
    componentType = namedtype.NamedTypes()

    #: Set (on class, not on instance) or return a
    #: :py:class:`~pyasn1.type.constraint.ConstraintsIntersection` object
    #: imposing constraints on |ASN.1| type initialization values.
    subtypeSpec = constraint.ConstraintsIntersection()

    # Disambiguation ASN.1 types identification
    typeId = SequenceAndSetBase.getTypeId()

    def getComponent(self, innerFlag=False):
        return self

    def getComponentByType(self, tagSet, default=noValue,
                           instantiate=True, innerFlag=False):
        """Returns |ASN.1| type component by ASN.1 tag.

        Parameters
        ----------
        tagSet : :py:class:`~pyasn1.type.tag.TagSet`
            Object representing ASN.1 tags to identify one of
            |ASN.1| object component

        Keyword Args
        ------------
        default: :class:`object`
            If set and requested component is a schema object, return the `default`
            object instead of the requested component.

        instantiate: :class:`bool`
            If :obj:`True` (default), inner component will be automatically
            instantiated.
            If :obj:`False` either existing component or the :class:`noValue`
            object will be returned.

        Returns
        -------
        : :py:class:`~pyasn1.type.base.PyAsn1Item`
            a pyasn1 object
        """
        componentValue = self.getComponentByPosition(
            self.componentType.getPositionByType(tagSet),
            default=default, instantiate=instantiate
        )
        if innerFlag and isinstance(componentValue, Set):
            # get inner component by inner tagSet
            return componentValue.getComponent(innerFlag=True)
        else:
            # get outer component by inner tagSet
            return componentValue

    def setComponentByType(self, tagSet, value=noValue,
                           verifyConstraints=True,
                           matchTags=True,
                           matchConstraints=True,
                           innerFlag=False):
        """Assign |ASN.1| type component by ASN.1 tag.

        Parameters
        ----------
        tagSet : :py:class:`~pyasn1.type.tag.TagSet`
            Object representing ASN.1 tags to identify one of
            |ASN.1| object component

        Keyword Args
        ------------
        value: :class:`object` or :py:class:`~pyasn1.type.base.PyAsn1Item` derivative
            A Python value to initialize |ASN.1| component with (if *componentType* is set)
            or ASN.1 value object to assign to |ASN.1| component.
            If `value` is not given, schema object will be set as a component.

        verifyConstraints : :class:`bool`
            If :obj:`False`, skip constraints validation

        matchTags: :class:`bool`
            If :obj:`False`, skip component tags matching

        matchConstraints: :class:`bool`
            If :obj:`False`, skip component constraints matching

        innerFlag: :class:`bool`
            If :obj:`True`, search for matching *tagSet* recursively.

        Returns
        -------
        self
        """
        idx = self.componentType.getPositionByType(tagSet)

        if innerFlag:  # set inner component by inner tagSet
            componentType = self.componentType.getTypeByPosition(idx)

            if componentType.tagSet:
                return self.setComponentByPosition(
                    idx, value, verifyConstraints, matchTags, matchConstraints
                )
            else:
                componentType = self.getComponentByPosition(idx)
                return componentType.setComponentByType(
                    tagSet, value, verifyConstraints, matchTags, matchConstraints, innerFlag=innerFlag
                )
        else:  # set outer component by inner tagSet
            return self.setComponentByPosition(
                idx, value, verifyConstraints, matchTags, matchConstraints
            )

    @property
    def componentTagMap(self):
        if self.componentType:
            return self.componentType.tagMapUnique


class Choice(Set):
    """Create |ASN.1| schema or value object.

    |ASN.1| class is based on :class:`~pyasn1.type.base.ConstructedAsn1Type`,
    its objects are mutable and duck-type Python :class:`list` objects.

    Keyword Args
    ------------
    componentType: :py:class:`~pyasn1.type.namedtype.NamedType`
        Object holding named ASN.1 types allowed within this collection

    tagSet: :py:class:`~pyasn1.type.tag.TagSet`
        Object representing non-default ASN.1 tag(s)

    subtypeSpec: :py:class:`~pyasn1.type.constraint.ConstraintsIntersection`
        Object representing non-default ASN.1 subtype constraint(s).  Constraints
        verification for |ASN.1| type can only occur on explicit
        `.isInconsistent` call.

    Examples
    --------

    .. code-block:: python

        class Afters(Choice):
            '''
            ASN.1 specification:

            Afters ::= CHOICE {
                cheese  [0] IA5String,
                dessert [1] IA5String
            }
            '''
            componentType = NamedTypes(
                NamedType('cheese', IA5String().subtype(
                    implicitTag=Tag(tagClassContext, tagFormatSimple, 0)
                ),
                NamedType('dessert', IA5String().subtype(
                    implicitTag=Tag(tagClassContext, tagFormatSimple, 1)
                )
            )

        afters = Afters()
        afters['cheese'] = 'Mascarpone'
    """
    #: Set (on class, not on instance) or return a
    #: :py:class:`~pyasn1.type.tag.TagSet` object representing ASN.1 tag(s)
    #: associated with |ASN.1| type.
    tagSet = tag.TagSet()  # untagged

    #: Default collection of ASN.1 types of component (e.g. :py:class:`~pyasn1.type.namedtype.NamedType`)
    #: object representing ASN.1 type allowed within |ASN.1| type
    componentType = namedtype.NamedTypes()

    #: Set (on class, not on instance) or return a
    #: :py:class:`~pyasn1.type.constraint.ConstraintsIntersection` object
    #: imposing constraints on |ASN.1| type initialization values.
    subtypeSpec = constraint.ConstraintsIntersection(
        constraint.ValueSizeConstraint(1, 1)
    )

    # Disambiguation ASN.1 types identification
    typeId = Set.getTypeId()

    _currentIdx = None

    def __eq__(self, other):
        if self._componentValues:
            return self._componentValues[self._currentIdx] == other
        return NotImplemented

    def __ne__(self, other):
        if self._componentValues:
            return self._componentValues[self._currentIdx] != other
        return NotImplemented

    def __lt__(self, other):
        if self._componentValues:
            return self._componentValues[self._currentIdx] < other
        return NotImplemented

    def __le__(self, other):
        if self._componentValues:
            return self._componentValues[self._currentIdx] <= other
        return NotImplemented

    def __gt__(self, other):
        if self._componentValues:
            return self._componentValues[self._currentIdx] > other
        return NotImplemented

    def __ge__(self, other):
        if self._componentValues:
            return self._componentValues[self._currentIdx] >= other
        return NotImplemented

    if sys.version_info[0] <= 2:
        def __nonzero__(self):
            return self._componentValues and True or False
    else:
        def __bool__(self):
            return self._componentValues and True or False

    def __len__(self):
        return self._currentIdx is not None and 1 or 0

    def __contains__(self, key):
        if self._currentIdx is None:
            return False
        return key == self.componentType[self._currentIdx].getName()

    def __iter__(self):
        if self._currentIdx is None:
            raise StopIteration
        yield self.componentType[self._currentIdx].getName()

    # Python dict protocol

    def values(self):
        if self._currentIdx is not None:
            yield self._componentValues[self._currentIdx]

    def keys(self):
        if self._currentIdx is not None:
            yield self.componentType[self._currentIdx].getName()

    def items(self):
        if self._currentIdx is not None:
            yield self.componentType[self._currentIdx].getName(), self[self._currentIdx]

    def checkConsistency(self):
        if self._currentIdx is None:
            raise error.PyAsn1Error('Component not chosen')

    def _cloneComponentValues(self, myClone, cloneValueFlag):
        try:
            component = self.getComponent()
        except error.PyAsn1Error:
            pass
        else:
            if isinstance(component, Choice):
                tagSet = component.effectiveTagSet
            else:
                tagSet = component.tagSet
            if isinstance(component, base.ConstructedAsn1Type):
                myClone.setComponentByType(
                    tagSet, component.clone(cloneValueFlag=cloneValueFlag)
                )
            else:
                myClone.setComponentByType(tagSet, component.clone())

    def getComponentByPosition(self, idx, default=noValue, instantiate=True):
        __doc__ = Set.__doc__

        if self._currentIdx is None or self._currentIdx != idx:
            return Set.getComponentByPosition(self, idx, default=default,
                                              instantiate=instantiate)

        return self._componentValues[idx]

    def setComponentByPosition(self, idx, value=noValue,
                               verifyConstraints=True,
                               matchTags=True,
                               matchConstraints=True):
        """Assign |ASN.1| type component by position.

        Equivalent to Python sequence item assignment operation (e.g. `[]`).

        Parameters
        ----------
        idx: :class:`int`
            Component index (zero-based). Must either refer to existing
            component or to N+1 component. In the latter case a new component
            type gets instantiated (if *componentType* is set, or given ASN.1
            object is taken otherwise) and appended to the |ASN.1| sequence.

        Keyword Args
        ------------
        value: :class:`object` or :py:class:`~pyasn1.type.base.PyAsn1Item` derivative
            A Python value to initialize |ASN.1| component with (if *componentType* is set)
            or ASN.1 value object to assign to |ASN.1| component. Once a new value is
            set to *idx* component, previous value is dropped.
            If `value` is not given, schema object will be set as a component.

        verifyConstraints : :class:`bool`
            If :obj:`False`, skip constraints validation

        matchTags: :class:`bool`
            If :obj:`False`, skip component tags matching

        matchConstraints: :class:`bool`
            If :obj:`False`, skip component constraints matching

        Returns
        -------
        self
        """
        oldIdx = self._currentIdx
        Set.setComponentByPosition(self, idx, value, verifyConstraints, matchTags, matchConstraints)
        self._currentIdx = idx
        if oldIdx is not None and oldIdx != idx:
            self._componentValues[oldIdx] = noValue
        return self

    @property
    def effectiveTagSet(self):
        """Return a :class:`~pyasn1.type.tag.TagSet` object of the currently initialized component or self (if |ASN.1| is tagged)."""
        if self.tagSet:
            return self.tagSet
        else:
            component = self.getComponent()
            return component.effectiveTagSet

    @property
    def tagMap(self):
        """"Return a :class:`~pyasn1.type.tagmap.TagMap` object mapping
            ASN.1 tags to ASN.1 objects contained within callee.
        """
        if self.tagSet:
            return Set.tagMap.fget(self)
        else:
            return self.componentType.tagMapUnique

    def getComponent(self, innerFlag=False):
        """Return currently assigned component of the |ASN.1| object.

        Returns
        -------
        : :py:class:`~pyasn1.type.base.PyAsn1Item`
            a PyASN1 object
        """
        if self._currentIdx is None:
            raise error.PyAsn1Error('Component not chosen')
        else:
            c = self._componentValues[self._currentIdx]
            if innerFlag and isinstance(c, Choice):
                return c.getComponent(innerFlag)
            else:
                return c

    def getName(self, innerFlag=False):
        """Return the name of currently assigned component of the |ASN.1| object.

        Returns
        -------
        : :py:class:`str`
            |ASN.1| component name
        """
        if self._currentIdx is None:
            raise error.PyAsn1Error('Component not chosen')
        else:
            if innerFlag:
                c = self._componentValues[self._currentIdx]
                if isinstance(c, Choice):
                    return c.getName(innerFlag)
            return self.componentType.getNameByPosition(self._currentIdx)

    @property
    def isValue(self):
        """Indicate that |ASN.1| object represents ASN.1 value.

        If *isValue* is :obj:`False` then this object represents just ASN.1 schema.

        If *isValue* is :obj:`True` then, in addition to its ASN.1 schema features,
        this object can also be used like a Python built-in object (e.g.
        :class:`int`, :class:`str`, :class:`dict` etc.).

        Returns
        -------
        : :class:`bool`
            :obj:`False` if object represents just ASN.1 schema.
            :obj:`True` if object represents ASN.1 schema and can be used as a normal
            value.

        Note
        ----
        There is an important distinction between PyASN1 schema and value objects.
        The PyASN1 schema objects can only participate in ASN.1 schema-related
        operations (e.g. defining or testing the structure of the data). Most
        obvious uses of ASN.1 schema is to guide serialisation codecs whilst
        encoding/decoding serialised ASN.1 contents.

        The PyASN1 value objects can **additionally** participate in many operations
        involving regular Python objects (e.g. arithmetic, comprehension etc).
        """
        if self._currentIdx is None:
            return False

        componentValue = self._componentValues[self._currentIdx]

        return componentValue is not noValue and componentValue.isValue

    def clear(self):
        self._currentIdx = None
        return Set.clear(self)

    # compatibility stubs

    def getMinTagSet(self):
        return self.minTagSet


class Any(OctetString):
    """Create |ASN.1| schema or value object.

    |ASN.1| class is based on :class:`~pyasn1.type.base.SimpleAsn1Type`,
    its objects are immutable and duck-type Python 2 :class:`str` or Python 3
    :class:`bytes`. When used in Unicode context, |ASN.1| type assumes
    "|encoding|" serialisation.

    Keyword Args
    ------------
    value: :class:`unicode`, :class:`str`, :class:`bytes` or |ASN.1| object
        :class:`str` (Python 2) or :class:`bytes` (Python 3), alternatively
        :class:`unicode` object (Python 2) or :class:`str` (Python 3)
        representing character string to be serialised into octets (note
        `encoding` parameter) or |ASN.1| object.
        If `value` is not given, schema object will be created.

    tagSet: :py:class:`~pyasn1.type.tag.TagSet`
        Object representing non-default ASN.1 tag(s)

    subtypeSpec: :py:class:`~pyasn1.type.constraint.ConstraintsIntersection`
        Object representing non-default ASN.1 subtype constraint(s). Constraints
        verification for |ASN.1| type occurs automatically on object
        instantiation.

    encoding: :py:class:`str`
        Unicode codec ID to encode/decode :class:`unicode` (Python 2) or
        :class:`str` (Python 3) the payload when |ASN.1| object is used
        in text string context.

    binValue: :py:class:`str`
        Binary string initializer to use instead of the *value*.
        Example: '10110011'.

    hexValue: :py:class:`str`
        Hexadecimal string initializer to use instead of the *value*.
        Example: 'DEADBEEF'.

    Raises
    ------
    ~pyasn1.error.ValueConstraintError, ~pyasn1.error.PyAsn1Error
        On constraint violation or bad initializer.

    Examples
    --------
    .. code-block:: python

        class Error(Sequence):
            '''
            ASN.1 specification:

            Error ::= SEQUENCE {
                code      INTEGER,
                parameter ANY DEFINED BY code  -- Either INTEGER or REAL
            }
            '''
            componentType=NamedTypes(
                NamedType('code', Integer()),
                NamedType('parameter', Any(),
                          openType=OpenType('code', {1: Integer(),
                                                     2: Real()}))
            )

        error = Error()
        error['code'] = 1
        error['parameter'] = Integer(1234)
    """
    #: Set (on class, not on instance) or return a
    #: :py:class:`~pyasn1.type.tag.TagSet` object representing ASN.1 tag(s)
    #: associated with |ASN.1| type.
    tagSet = tag.TagSet()  # untagged

    #: Set (on class, not on instance) or return a
    #: :py:class:`~pyasn1.type.constraint.ConstraintsIntersection` object
    #: imposing constraints on |ASN.1| type initialization values.
    subtypeSpec = constraint.ConstraintsIntersection()

    # Disambiguation ASN.1 types identification
    typeId = OctetString.getTypeId()

    @property
    def tagMap(self):
        """"Return a :class:`~pyasn1.type.tagmap.TagMap` object mapping
            ASN.1 tags to ASN.1 objects contained within callee.
        """
        try:
            return self._tagMap

        except AttributeError:
            self._tagMap = tagmap.TagMap(
                {self.tagSet: self},
                {eoo.endOfOctets.tagSet: eoo.endOfOctets},
                self
            )

            return self._tagMap

# XXX
# coercion rules?<|MERGE_RESOLUTION|>--- conflicted
+++ resolved
@@ -717,24 +717,7 @@
             )
 
 
-<<<<<<< HEAD
-class OctetString(base.AbstractSimpleAsn1Item):
-=======
-try:
-    # noinspection PyStatementEffect
-    all
-
-except NameError:  # Python 2.4
-    # noinspection PyShadowingBuiltins
-    def all(iterable):
-        for element in iterable:
-            if not element:
-                return False
-        return True
-
-
 class OctetString(base.SimpleAsn1Type):
->>>>>>> e51d6f52
     """Create |ASN.1| schema or value object.
 
     |ASN.1| class is based on :class:`~pyasn1.type.base.SimpleAsn1Type`, its
