#
# This file is part of pyasn1 software.
#
# Copyright (c) 2005-2017, Ilya Etingof <etingof@gmail.com>
# License: http://pyasn1.sf.net/license.html
#
import sys
from pyasn1.type import tag, tagmap
from pyasn1 import error

__all__ = ['NamedType', 'OptionalNamedType', 'DefaultedNamedType', 'NamedTypes']


class NamedType(object):
    """Create named field object for a constructed ASN.1 type.

    The |NamedType| object represents a single name and ASN.1 type of a constructed ASN.1 type.

    |NamedType| objects are immutable and duck-type Python :class:`tuple` objects
    holding *name* and *asn1Object* components.

    Parameters
    ----------
    name: :py:class:`str`
        Field name

    asn1Object:
        ASN.1 type object
    """
    isOptional = False
    isDefaulted = False

    def __init__(self, name, asn1Object, definedBy=None):
        self.__name = name
        self.__type = asn1Object
        self.__nameAndType = name, asn1Object
<<<<<<< HEAD
        self.__definedBy = definedBy
=======
        self.__governingName = None
        self.__typesMap = None
>>>>>>> 5a741f4a

    def __repr__(self):
        return '%s(%r, %r)' % (self.__class__.__name__, self.__name, self.__type)

    def __eq__(self, other):
        return self.__nameAndType == other

    def __ne__(self, other):
        return self.__nameAndType != other

    def __lt__(self, other):
        return self.__nameAndType < other

    def __le__(self, other):
        return self.__nameAndType <= other

    def __gt__(self, other):
        return self.__nameAndType > other

    def __ge__(self, other):
        return self.__nameAndType >= other

    def __hash__(self):
        return hash(self.__nameAndType)

    def __getitem__(self, idx):
        return self.__nameAndType[idx]

    def __iter__(self):
        return iter(self.__nameAndType)

    @property
    def name(self):
        return self.__name
    
    @property
    def asn1Object(self):
        return self.__type

<<<<<<< HEAD
    @property
    def definedBy(self):
        return self.__definedBy
=======
    def definedBy(self, governingName, typesMap):
        self.__governingName = governingName
        self.__typesMap = typesMap
        return self

    @property
    def governingName(self):
        return self.__governingName

    @property
    def typesMap(self):
        return self.__typesMap
>>>>>>> 5a741f4a

    # Backward compatibility

    def getName(self):
        return self.name

    def getType(self):
        return self.asn1Object


class OptionalNamedType(NamedType):
    __doc__ = NamedType.__doc__

    isOptional = True


class DefaultedNamedType(NamedType):
    __doc__ = NamedType.__doc__

    isDefaulted = True


class NamedTypes(object):
    """Create a collection of named fields for a constructed ASN.1 type.

    The NamedTypes object represents a collection of named fields of a constructed ASN.1 type.

    *NamedTypes* objects are immutable and duck-type Python :class:`dict` objects
    holding *name* as keys and ASN.1 type object as values.

    Parameters
    ----------
    *namedTypes: :class:`~pyasn1.type.namedtype.NamedType`
    """
    def __init__(self, *namedTypes, **kwargs):
        self.__namedTypes = namedTypes
        self.__namedTypesLen = len(self.__namedTypes)
        self.__minTagSet = self.__computeMinTagSet()
        self.__nameToPosMap = self.__computeNameToPosMap()
        self.__tagToPosMap = self.__computeTagToPosMap()
        self.__ambiguousTypes = 'terminal' not in kwargs and self.__computeAmbiguousTypes() or {}
        self.__uniqueTagMap = self.__computeTagMaps(unique=True)
        self.__nonUniqueTagMap = self.__computeTagMaps(unique=False)
        self.__hasOptionalOrDefault = bool([True for namedType in self.__namedTypes
                                            if namedType.isDefaulted or namedType.isOptional])
        self.__requiredComponents = frozenset(
                [idx for idx, nt in enumerate(self.__namedTypes) if not nt.isOptional and not nt.isDefaulted]
            )
        self.__keys = frozenset([namedType.name for namedType in self.__namedTypes])
        self.__values = tuple([namedType.asn1Object for namedType in self.__namedTypes])
        self.__items = tuple([(namedType.name, namedType.asn1Object) for namedType in self.__namedTypes])
        self.__holes = self.__computeTypeHoles()

    def __repr__(self):
        return '%s(%s)' % (
            self.__class__.__name__, ', '.join([repr(x) for x in self.__namedTypes])
        )

    def __eq__(self, other):
        return self.__namedTypes == other

    def __ne__(self, other):
        return self.__namedTypes != other

    def __lt__(self, other):
        return self.__namedTypes < other

    def __le__(self, other):
        return self.__namedTypes <= other

    def __gt__(self, other):
        return self.__namedTypes > other

    def __ge__(self, other):
        return self.__namedTypes >= other

    def __hash__(self):
        return hash(self.__namedTypes)

    def __getitem__(self, idx):
        try:
            return self.__namedTypes[idx]

        except TypeError:
            return self.__namedTypes[self.__nameToPosMap[idx]]

    def __contains__(self, key):
        return key in self.__nameToPosMap

    def __iter__(self):
        return (x[0] for x in self.__namedTypes)

    if sys.version_info[0] <= 2:
        def __nonzero__(self):
            return self.__namedTypesLen > 0
    else:
        def __bool__(self):
            return self.__namedTypesLen > 0

    def __len__(self):
        return self.__namedTypesLen

    # Python dict protocol

    def values(self):
        return self.__values

    def keys(self):
        return self.__keys

    def items(self):
        return self.__items

    def clone(self):
        return self.__class__(*self.__namedTypes)

    class PostponedError(object):
        def __init__(self, errorMsg):
            self.__errorMsg = errorMsg

        def __getitem__(self, item):
            raise  error.PyAsn1Error(self.__errorMsg)

    def __computeTagToPosMap(self):
        tagToPosMap = {}
        for idx, namedType in enumerate(self.__namedTypes):
            tagMap = namedType.asn1Object.tagMap
            if isinstance(tagMap, NamedTypes.PostponedError):
                return tagMap
            if not tagMap:
                continue
            for _tagSet in tagMap.presentTypes:
                if _tagSet in tagToPosMap:
                    return NamedTypes.PostponedError('Duplicate component tag %s at %s' % (_tagSet, namedType))
                tagToPosMap[_tagSet] = idx

        return tagToPosMap

    def __computeNameToPosMap(self):
        nameToPosMap = {}
        for idx, namedType in enumerate(self.__namedTypes):
            if namedType.name in nameToPosMap:
                return NamedTypes.PostponedError('Duplicate component name %s at %s' % (namedType.name, namedType))
            nameToPosMap[namedType.name] = idx

        return nameToPosMap

    def __computeAmbiguousTypes(self):
        ambigiousTypes = {}
        partialAmbigiousTypes = ()
        for idx, namedType in reversed(tuple(enumerate(self.__namedTypes))):
            if namedType.isOptional or namedType.isDefaulted:
                partialAmbigiousTypes = (namedType,) + partialAmbigiousTypes
            else:
                partialAmbigiousTypes = (namedType,)
            if len(partialAmbigiousTypes) == len(self.__namedTypes):
                ambigiousTypes[idx] = self
            else:
                ambigiousTypes[idx] = NamedTypes(*partialAmbigiousTypes, **dict(terminal=True))
        return ambigiousTypes

    def getTypeByPosition(self, idx):
        """Return ASN.1 type object by its position in fields set.

        Parameters
        ----------
        idx: :py:class:`int`
            Field index

        Returns
        -------
        :
            ASN.1 type

        Raises
        ------
        : :class:`~pyasn1.error.PyAsn1Error`
            If given position is out of fields range
        """
        try:
            return self.__namedTypes[idx].asn1Object

        except IndexError:
            raise error.PyAsn1Error('Type position out of range')

    def getPositionByType(self, tagSet):
        """Return field position by its ASN.1 type.

        Parameters
        ----------
        tagSet: :class:`~pysnmp.type.tag.TagSet`
            ASN.1 tag set distinguishing one ASN.1 type from others.

        Returns
        -------
        : :py:class:`int`
            ASN.1 type position in fields set

        Raises
        ------
        : :class:`~pyasn1.error.PyAsn1Error`
            If *tagSet* is not present or ASN.1 types are not unique within callee *NamedTypes*
        """
        try:
            return self.__tagToPosMap[tagSet]

        except KeyError:
            raise error.PyAsn1Error('Type %s not found' % (tagSet,))

    def getNameByPosition(self, idx):
        """Return field name by its position in fields set.

        Parameters
        ----------
        idx: :py:class:`idx`
            Field index

        Returns
        -------
        : :py:class:`str`
            Field name

        Raises
        ------
        : :class:`~pyasn1.error.PyAsn1Error`
            If given field name is not present in callee *NamedTypes*
        """
        try:
            return self.__namedTypes[idx].name

        except IndexError:
            raise error.PyAsn1Error('Type position out of range')

    def getPositionByName(self, name):
        """Return field position by filed name.

        Parameters
        ----------
        name: :py:class:`str`
            Field name

        Returns
        -------
        : :py:class:`int`
            Field position in fields set

        Raises
        ------
        : :class:`~pyasn1.error.PyAsn1Error`
            If *name* is not present or not unique within callee *NamedTypes*
        """
        try:
            return self.__nameToPosMap[name]

        except KeyError:
            raise error.PyAsn1Error('Name %s not found' % (name,))

    def getTagMapNearPosition(self, idx):
        """Return ASN.1 types that are allowed at or past given field position.

        Some ASN.1 serialization allow for skipping optional and defaulted fields.
        Some constructed ASN.1 types allow reordering of the fields. When recovering
        such objects it may be important to know which types can possibly be
        present at any given position in the field sets.

        Parameters
        ----------
        idx: :py:class:`int`
            Field index

        Returns
        -------
        : :class:`~pyasn1.type.tagmap.TagMap`
            Map if ASN.1 types allowed at given field position

        Raises
        ------
        : :class:`~pyasn1.error.PyAsn1Error`
            If given position is out of fields range
        """
        try:
            return self.__ambiguousTypes[idx].tagMap

        except KeyError:
            raise error.PyAsn1Error('Type position out of range')

    def getPositionNearType(self, tagSet, idx):
        """Return the closest field position where given ASN.1 type is allowed.

        Some ASN.1 serialization allow for skipping optional and defaulted fields.
        Some constructed ASN.1 types allow reordering of the fields. When recovering
        such objects it may be important to know at which field position, in field set,
        given *tagSet* is allowed at or past *idx* position.

        Parameters
        ----------
        tagSet: :class:`~pyasn1.type.tag.TagSet`
           ASN.1 type which field position to look up

        idx: :py:class:`int`
            Field position at or past which to perform ASN.1 type look up

        Returns
        -------
        : :py:class:`int`
            Field position in fields set

        Raises
        ------
        : :class:`~pyasn1.error.PyAsn1Error`
            If *tagSet* is not present or not unique within callee *NamedTypes*
            or *idx* is out of fields range
        """
        try:
            return idx + self.__ambiguousTypes[idx].getPositionByType(tagSet)

        except KeyError:
            raise error.PyAsn1Error('Type position out of range')

    def __computeMinTagSet(self):
        minTagSet = None
        for namedType in self.__namedTypes:
            asn1Object = namedType.asn1Object

            try:
                tagSet = asn1Object.minTagSet

            except AttributeError:
                tagSet = asn1Object.tagSet

            if minTagSet is None or tagSet < minTagSet:
                minTagSet = tagSet

        return minTagSet or tag.TagSet()

    @property
    def minTagSet(self):
        """Return the minimal TagSet among ASN.1 type in callee *NamedTypes*.

        Some ASN.1 types/serialization protocols require ASN.1 types to be
        arranged based on their numerical tag value. The *minTagSet* property
        returns that.

        Returns
        -------
        : :class:`~pyasn1.type.tagset.TagSet`
            Minimal TagSet among ASN.1 types in callee *NamedTypes*
        """
        return self.__minTagSet

    def __computeTagMaps(self, unique):
        presentTypes = {}
        skipTypes = {}
        defaultType = None
        for namedType in self.__namedTypes:
            tagMap = namedType.asn1Object.tagMap
            if isinstance(tagMap, NamedTypes.PostponedError):
                return tagMap
            for tagSet in tagMap:
                if unique and tagSet in presentTypes:
                    return NamedTypes.PostponedError('Non-unique tagSet %s of %s at %s' % (tagSet, namedType, self))
                presentTypes[tagSet] = namedType.asn1Object
            skipTypes.update(tagMap.skipTypes)

            if defaultType is None:
                defaultType = tagMap.defaultType
            elif tagMap.defaultType is not None:
                return NamedTypes.PostponedError('Duplicate default ASN.1 type at %s' % (self,))

        return tagmap.TagMap(presentTypes, skipTypes, defaultType)

    @property
    def tagMap(self):
        """Return a *TagMap* object from tags and types recursively.

        Return a :class:`~pyasn1.type.tagmap.TagMap` object by
        combining tags from *TagMap* objects of children types and
        associating them with their immediate child type.

        Example
        -------

        .. code-block:: python

           OuterType ::= CHOICE {
               innerType INTEGER
           }

        Calling *.tagMap* on *OuterType* will yield a map like this:

        .. code-block:: python

           Integer.tagSet -> Choice
        """
        return self.__nonUniqueTagMap

    @property
    def tagMapUnique(self):
        """Return a *TagMap* object from unique tags and types recursively.

        Return a :class:`~pyasn1.type.tagmap.TagMap` object by
        combining tags from *TagMap* objects of children types and
        associating them with their immediate child type.

        Example
        -------

        .. code-block:: python

           OuterType ::= CHOICE {
               innerType INTEGER
           }

        Calling *.tagMapUnique* on *OuterType* will yield a map like this:

        .. code-block:: python

           Integer.tagSet -> Choice

        Note
        ----

        Duplicate *TagSet* objects found in the tree of children
        types would cause error.
        """
        return self.__uniqueTagMap

    @property
    def hasOptionalOrDefault(self):
        return self.__hasOptionalOrDefault

    @property
    def namedTypes(self):
        return iter(self.__namedTypes)

    @property
    def requiredComponents(self):
        return self.__requiredComponents

    @property
    def holes(self):
        return self.__holes

    def __computeTypeHoles(self):
        holes = []
        for namedType in self.__namedTypes:
            if namedType.governingName:
                holes.append((namedType.name, namedType.governingName, namedType.typesMap))

        return holes<|MERGE_RESOLUTION|>--- conflicted
+++ resolved
@@ -34,12 +34,7 @@
         self.__name = name
         self.__type = asn1Object
         self.__nameAndType = name, asn1Object
-<<<<<<< HEAD
         self.__definedBy = definedBy
-=======
-        self.__governingName = None
-        self.__typesMap = None
->>>>>>> 5a741f4a
 
     def __repr__(self):
         return '%s(%r, %r)' % (self.__class__.__name__, self.__name, self.__type)
@@ -79,24 +74,9 @@
     def asn1Object(self):
         return self.__type
 
-<<<<<<< HEAD
     @property
     def definedBy(self):
         return self.__definedBy
-=======
-    def definedBy(self, governingName, typesMap):
-        self.__governingName = governingName
-        self.__typesMap = typesMap
-        return self
-
-    @property
-    def governingName(self):
-        return self.__governingName
-
-    @property
-    def typesMap(self):
-        return self.__typesMap
->>>>>>> 5a741f4a
 
     # Backward compatibility
 
