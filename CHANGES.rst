
Revision 0.3.5, released 16-09-2017
-----------------------------------

- Codecs signatures unified and pass the options kwargs through the
  call chain
- Explicit tag encoding optimized to avoid unnecessary copying
- End-of-octets sentinel encoding optimized
<<<<<<< HEAD
- Refactored ASN.1 codecs properties to silently enforce proper length and
  chunk size encoding modes
- The __getitem__/__setitem__ behavior of Set/Sequence and SetOf/SequenceOf
  objects aligned with the canonical Mapping and Sequence protocols in part
  of the exceptions types being raised.
=======
- Refactored ASN.1 codecs properties to silently enforce proper
  length and chunk size encoding modes
- Fixed DER encoder to always produce primitive encoding
- Fixed crash at SequenceOf native decoder
- Fixed Real.prettyPrint() to fail gracefully on overflow
- Fixed a couple of crashes when debug mode is enabled
>>>>>>> 3182ecf8

Revision 0.3.4, released 07-09-2017
-----------------------------------

- Fixed Native encoder to handle SEQUENCE/SET objects without
  the componentType property
- Added missing component-less SEQUENCE/SET objects dict duck-typing support
- Fixed unnecessary duplicate tags detection at NamesType.tagMap
- Fixed crash at SEQUENCE and SEQUENCE OF CER encoder when running
  in schemaless mode
- Fixed Character types instantiation from OctetString type -- double
  unicode decoding may have scrambled the data

Revision 0.3.3, released 27-08-2017
-----------------------------------

- Improved ASN.1 types instantiation performance
- Improved BER/CER/DER decoder performance by not unconditionally casting
  substrate into str/bytes.
- Fixed exponential index size growth bug when building ambiguous
  NamedTypes tree
- Fixed constructed types decoding failure at BER codec if running
  in schema-less mode
- Fixed crash on prettyPrint'ing a SEQUENCE with no defined components
- Fixed SetOf ordering at CER/DER encoder
- Fixed crash on conditional binascii module import
- Fix to TagSet hash value build

Revision 0.3.2, released 04-08-2017
-----------------------------------

- Fixed SequenceOf/SetOf types initialization syntax to remain
  backward compatible with pyasn1 0.2.*
- Rectified thread safety issues by moving lazy, run-time computation
  into object initializer.
- Fixed .isValue property to return True for empty SetOf/SequenceOf
  objects
- Fixed GeneralizedTime/UTCTime CER/DER codecs to actually get invoked
- Fixed DER/CER encoders handling optional SEQUENCE/SET fields containing
  nested SEQUENCE/SET with optional fields.
- Fixed crash in SequenceOf/SetOf pretty printing and decoding (in some
  cases)
- Fixed documentation markup issues.

Revision 0.3.1, released 26-07-2017
-----------------------------------

- ASN.1 types __init__(), .clone() and .subtype() signatures
  refactored into keyword arguments to simplify their signatures.
- ASN.1 types initialization refactored to minimize the use of
  relatively expensive isNoValue() call
- Lazily pre-populate list of values of Sequence/Set/Choice types
- NamedTypes comparison made more efficient
- More efficient constraints computation and code clean up
- The __getitem__() implementation of some ASN.1 types & tag object
  refactored for better performance
- BER/CER/DER value encoders refactored to produce either tuple of
  bytes or octet-stream depending on what is more optimal
- Reduced the frequency of expensive isinstance() calls
- Tag-related classes optimized, refactored into properties and
  documented.
- The NamedValues implementation refactored to mimic Python dict, its use
  in ASN.1 types refactored into properties and better documented.
  WARNING: this change introduces a deviation from original API.
- NamedType family of classes overhauled, optimized and documented.
- The `componentType` attribute of constructed ASN.1 types turned
  read-only on instances.
- Sequence/Set DER/CER/DER decoder optimized to skip the case of
  reordered components handling when not necessary.
- Tags and constraints-related getter methods refactored into read-only
  instance attributes.
- The .hasValue() method refactored into .isValue property. All ASN.1
  objects now support them, not just scalars.
- The Real.{isInfinity, isPlusInfinity, isMinusInfinity} methods
  refactored into properties and renamed into IsInf, IsPlusInf and isMinusInf
- The end-of-octets type refactored to ensure it is a singleton. Codecs
  changed to rely on that for better performance.
- Codecs lookup made more efficient at BER/CER/DER decoder main loop by
  assigning `typeId` to every ASN.1 type, not just ambiguous ones.
- The .getComponent*() methods of constructed ASN.1 types changed
  to lazily instantiate underlying type rather than return `None`.
  This should simplify its API as initialization like `X[0][1] = 2` becomes
  possible.
  WARNING: this change introduces a deviation from the original API.
- The .setComponent*() methods of SetOf/SequenceOf types changed not
  to allow uninitialized "holes" inside the sequences of their components.
  They now behave similarly to Python lists.
  WARNING: this change introduces a deviation from the original API.
- Default and optional components en/decoding of Constructed type
  refactored towards better efficiency and more control.
- OctetsString and Any decoder optimized to avoid creating ASN.1
  objects for chunks of substrate. Instead they now join substrate
  chunks together and create ASN.1 object from it just once.
- The GeneralizedTime and UTCTime types now support to/from Python
  datetime object conversion.
- Unit tests added for the `compat` sub-package.
- Fixed BitString named bits initialization bug.
- Fixed non-functional tag cache (when running Python 2) at DER decoder.
- Fixed chunked encoding restriction on DER encoder.
- Fixed SET components ordering at DER encoder.
- Fixed BIT STRING & OCTET STRING encoding to be always non-chunked (e.g.
  primitive) at DER encoder
- Fixed `compat.integer.from_bytes()` behaviour on empty input.

Revision 0.2.3, released 25-02-2017
-----------------------------------

- Improved SEQUENCE/SET/CHOICE decoding performance by maintaining a single shared
  NamedType object for all instances of SEQUENCE/SET object.
- Improved INTEGER encoding/decoding by switching to Python's built-in
  integer serialization functions.
- Improved BitString performance by rebasing it onto Python int type and leveraging
  fast Integer serialization functions.
- BitString type usability improved in many ways: for example bitshifting and
  numeric operation on BitString is now possible.
- Minor ObjectIdentifier type performance optimization.
- ASN.1 character types refactored to keep unicode contents internally
  (rather than serialized octet stream) and duck-type it directly.
- ASN.1 OctetString initialized from a Python object performs bytes()
  on it when running on Python 3 (used to do str() which is probably
  less logical).
- Missing support for NoValue.__sizeof__ added.
- Added checks to make sure SEQUENCE/SET components being assigned
  match the prototypes.
- Setter methods for constructed types consistently accept matchTags
  and matchConstraints flags to control the strictness of inner
  components compatibility verification. Previously, these checks
  were tied to verifyConstraints flag, now they are all independent.
- General documentation improvements here and there.
- Fix to __reversed__() magic to make it returning an iterator.
- Test suite simplified and unified.
- The __all__ variable added to most of the Python modules.
- The "test" directory renamed into "tests" not to collide with
  the "test" module.

Revision 0.2.2, released 07-02-2017
-----------------------------------

- FIX TO A SECURITY WEAKNESS: define length only decoders could have successfully
  processed indefinite length serialization.
- FIX TO A SECURITY WEAKNESS: canonical decoders (CER/DER) may have successfully
  consumed non-canonical variations of (otherwise valid) serialization.
- Broken Enumerated subtyping fixed.

Revision 0.2.1, released 05-02-2017
-----------------------------------

- FIX TO A SECURITY WEAKNESS: BER decoder improperly cached long tags.
- New "native" codec implemented to transform pyasn1 types to Python built-in types and back.
- Switched to new-style classes.
- Sphinx documentation added.
- BitString improvements:

  * simple string of binary digits is now supported as initializer
  * default str() yields string of binary digits (used to yield str(tuple())
  * binValue and hexValue initializers added
  * .asNumbers(), .asOctets() and asInteger() representation added

- Components of constructed ASN.1 types can now be populated with
  uninitialized ASN.1 objects by assigning either noValue sentinel or
  setupComponent() function return in addition to now-legacy None sentinel.
  This should improve code readability.
- NoValue class improved to become a singleton and catch more kinds
  of access to it.
- Compatibility wrappers str2octs() and oct2strs() fixed to run over
  iso-8859-1 encoding.
- Integer changed to emit Real instance if division produces a float.
- True division operation now supported by Integer type.
- The __contains__(), __reverse__() methods implemented for container types
- Iterator protocol support implemented for all container types.
  Warning, warning, warning: this change may potentially affect backward
  compatibility when:

  * user class overrides __getitem__() without overriding __iter__()
  * when user code iterates over SEQUENCE object to get its components (now keys will be yielded)

- Almost complete Python list and dict protocols added to SequenceOf/SetOf and
  Sequence/Set respectively
- Fix to divmod operation implementation in Integer type.
- Fix to IntegerDecoder's precomputed value map on Python 3.
- Fix to base ASN.1 types to run in "unicode_literals" mode.
- Fix to composite constraints "+" operands ordering (AbstractConstraintSet.__radd__)
- Fix to constraints merge in .subtype() -- on merge existing constraints are
  expanded to accommodate new constraints, not the other way round. When existing
  constraints are wrapped in ConstraintsIntersection composite, additional
  constraints being added on subtyping effectively further narrow the set of
  allowed values, which aligns well with the notion of subtyping.
- Fix to NamedTypes methods to handle .getTagMap() returning None
- Fix to Set/Sequence.setDefaultComponents() to return self
- Copyright notice added to non-trivial source code files.
- Author's email changed, copyright extended to 2017

Revision 0.1.9, released 28-09-2015
-----------------------------------

- Wheel distribution format now supported.
- Extensions added to text files, CVS attic flushed.
- Fix to make uninitialized pyasn1 objects failing properly on hash().
- Fix to ObjectIdentifier initialization from unicode string.
- Fix to CER/DER Boolean decoder - fail on non single-octet payload.

Revision 0.1.8, released 22-06-2015
-----------------------------------

- ObjectIdentifier codec fixed to work properly with arc 0 and arc 2 values.
- Explicit limit on ObjectIdentifier arc value size removed.
- Unicode initializer support added to OctetString type and derivatives.
- New prettyPrintType() abstract method implemented to base pyasn1 types
  to facilitate encoding errors analysis.
- The __str__() method implemented to Tag, TagSet and TagMap classes to
  ease encoding errors troubleshooting.
  easing encoding errors
- Fix to SEQUENCE and SET types to give them their private componentTypes
  collection (which is a NamedTypes object) so that they won't collide in
  a MT execution environment.
- Missing T61String,ISO646String character types and ObjectDescriptor useful
  type added.
- Distribute is gone, switched to setuptools completely.
- Missing NamedValues.__repr__() added.
- The base.NoValue() class, that indicates uninitialized ASN.1 object,
  made public.
- The base.NoValue() class instances now support __repr__() what makes
  possible to perform repr() on uninitialized pyasn1 types objects.
- When comparing ASN.1 types, by-tag and/or by-constraints matching
  can now be performed with the isSuperTypeOf()/isSameTypeWith() optional
  flags.
- Constructed types now verify their consistency by invoking 
  isSameTypeWith(matchTags=True, matchConstraints=False) and
  isSuperTypeOf(matchTags=False, matchConstraints=True) for each of their
  components rather than isSuperTypeOf() as it used to be. Constriants check 
  could be enforced to isSameTypeWith() with the strictConstraints=True
  constructed classes attribute.
- Constructed types can now be initialized with new .setComponents() method
  which accepts both var-args and keyword-args. Default repr() modified to
  reflect this change.
- NamedTypes() and NamedValues() made comparable.
- Test coverage extended to cover pyasn1 types __repr__() function.
- The abs(Integer()) & abs(Real()) operation now returns respective pyasn1 
  type, not a Python type.
- More Python magic methods implementations added to Integer & Real classes
  (e.g.  __pos__, __neg__, __round__, __floor__, __ceil__, __trunc__)
- The Integer.__invert__ Python magic method implemented.
- The OctetString.__int__() and .__float__() magic methods implemented.
- Handle the case of null writer at Debug printer.
- BitString encoder/decoder performance improved.
- Built-in debugging is now based on Python logging module.
- Fix to NamedType.__repr__() to work properly.
- Fixes to __repr__() implementation of many built-in ASN.1 types to take into
  account all of their initializers such as tagSet, subtypeSpec etc.
- String typed float initializer to REAL type now supported.
- Float typed mantissa initializer to REAL type for base 2 added.
- Encoding bases 8 and 16 support for REAL type binary encoder added.
- More strict CER/DER encoders added for GeneralizedTime and UTCTime types.
- Asn1Item.hasValue() added to easily distinguish initalized ASN.1 objects
  from uninitialized ones (e.g. pure types).
- Fix to REAL type binary decoder to handle different bases and scale factor.
- Fix to TagSet.repr() to include [obsolete] baseTag information.
- Fix to broken REAL type decoding handling.
- Fix to BitString and OctetString decoders dealing with constructed
  encoding -- it used to be possible to embed other types in substrate.
- DER codec hardened not to tolerate indefinite length encoding/decoding.
- Fix to end-of-octest sentinel handling:

  + require strict two-zeros sentinel encoding
  + recognize EOO sentinel only when explicitly requested by caller
    of the decoder via allowEoo=True parameter (warning: API change)

Revision 0.1.7
--------------

- License updated to vanilla BSD 2-Clause to ease package use
  (http://opensource.org/licenses/BSD-2-Clause).
- Test suite made discoverable by unittest/unittest2 discovery feature.
- Fix to decoder working on indefinite length substrate -- end-of-octets
  marker is now detected by both tag and value. Otherwise zero values may
  interfere with end-of-octets marker.
- Fix to decoder to fail in cases where tagFormat indicates inappropriate
  format for the type (e.g. BOOLEAN is always PRIMITIVE, SET is always 
  CONSTRUCTED and OCTET STRING is either of the two)
- Fix to REAL type encoder to force primitive encoding form encoding.
- Fix to CHOICE decoder to handle explicitly tagged, indefinite length
  mode encoding
- Fix to REAL type decoder to handle negative REAL values correctly. Test
  case added.

Revision 0.1.6
--------------

- The compact (valueless) way of encoding zero INTEGERs introduced in
  0.1.5 seems to fail miserably as the world is filled with broken
  BER decoders. So we had to back off the *encoder* for a while.
  There's still the IntegerEncoder.supportCompactZero flag which
  enables compact encoding form whenever it evaluates to True.
- Report package version on debugging code initialization.

Revision 0.1.5
--------------

- Documentation updated and split into chapters to better match
  web-site contents.
- Make prettyPrint() working for non-initialized pyasn1 data objects. It
  used to throw an exception.
- Fix to encoder to produce empty-payload INTEGER values for zeros
- Fix to decoder to support empty-payload INTEGER and REAL values
- Fix to unit test suites imports to be able to run each from
  their current directory

Revision 0.1.4
--------------

- Built-in codec debugging facility added
- Added some more checks to ObjectIdentifier BER encoder catching
  posible 2^8 overflow condition by two leading sub-OIDs
- Implementations overriding the AbstractDecoder.valueDecoder method
  changed to return the rest of substrate behind the item being processed
  rather than the unprocessed substrate within the item (which is usually
  empty).
- Decoder's recursiveFlag feature generalized as a user callback function
  which is passed an uninitialized object recovered from substrate and
  its uninterpreted payload.
- Catch inappropriate substrate type passed to decoder.
- Expose tagMap/typeMap/Decoder objects at DER decoder to uniform API.
- Obsolete __init__.MajorVersionId replaced with __init__.__version__
  which is now in-sync with distutils.
- Package classifiers updated.
- The __init__.py's made non-empty (rumors are that they may be optimized 
  out by package managers).
- Bail out gracefully whenever Python version is older than 2.4.
- Fix to Real codec exponent encoding (should be in 2's complement form),
  some more test cases added.
- Fix in Boolean truth testing built-in methods
- Fix to substrate underrun error handling at ObjectIdentifier BER decoder
- Fix to BER Boolean decoder that allows other pre-computed
  values besides 0 and 1
- Fix to leading 0x80 octet handling in DER/CER/DER ObjectIdentifier decoder.
  See http://www.cosic.esat.kuleuven.be/publications/article-1432.pdf

Revision 0.1.3
--------------

- Include class name into asn1 value constraint violation exception.
- Fix to OctetString.prettyOut() method that looses leading zero when
  building hex string.

Revision 0.1.2
--------------

- Fix to __long__() to actually return longs on py2k
- Fix to OctetString.__str__() workings of a non-initialized object.
- Fix to quote initializer of OctetString.__repr__()
- Minor fix towards ObjectIdentifier.prettyIn() reliability
- ObjectIdentifier.__str__() is aliased to prettyPrint()
- Exlicit repr() calls replaced with '%r'

Revision 0.1.1
--------------

- Hex/bin string initializer to OctetString object reworked
  (in a backward-incompatible manner)
- Fixed float() infinity compatibility issue (affects 2.5 and earlier)
- Fixed a bug/typo at Boolean CER encoder.
- Major overhawl for Python 2.4 -- 3.2 compatibility:
  + get rid of old-style types
  + drop string module usage
  + switch to rich comparation
  + drop explicit long integer type use
  + map()/filter() replaced with list comprehension
  + apply() replaced with \*/\*\*args
  + switched to use 'key' sort() callback function
  + support both __nonzero__() and __bool__() methods
  + modified not to use py3k-incompatible exception syntax
  + getslice() operator fully replaced with getitem()
  + dictionary operations made 2K/3K compatible
  + base type for encoding substrate and OctetString-based types
  is now 'bytes' when running py3k and 'str' otherwise
  + OctetString and derivatives now unicode compliant.
  + OctetString now supports two python-neutral getters: asOcts() & asInts()
  + print OctetString content in hex whenever it is not printable otherwise
  + in test suite, implicit relative import replaced with the absolute one
  + in test suite, string constants replaced with numerics

Revision 0.0.13
---------------

- Fix to base10 normalization function that loops on univ.Real(0)

Revision 0.0.13b
----------------

- ASN.1 Real type is now supported properly.
- Objects of Constructed types now support __setitem__()
- Set/Sequence objects can now be addressed by their field names (string index)
  and position (integer index).
- Typo fix to ber.SetDecoder code that prevented with schema decoding
  operation.
- Fix to explicitly tagged items decoding support.
- Fix to OctetString.prettyPrint() to better handle non-printable content.
- Fix to repr() workings of Choice objects.

Revision 0.0.13a
----------------

- Major codec re-design.
- Documentation significantly improved.
- ASN.1 Any type is now supported.
- All example ASN.1 modules moved to separate pyasn1-modules package.
- Fix to initial sub-OID overflow condition detection an encoder.
- BitString initialization value verification improved.
- The Set/Sequence.getNameByPosition() method implemented.
- Fix to proper behaviour of PermittedAlphabetConstraint object.
- Fix to improper Boolean substrate handling at CER/DER decoders.
- Changes towards performance improvement:

  + all dict.has_key() & dict.get() invocations replaced with modern syntax
    (this breaks compatibility with Python 2.1 and older).
  + tag and tagset caches introduced to decoder
  + decoder code improved to prevent unnecessary pyasn1 objects creation
  + allow disabling components verification when setting components to
    structured types, this is used by decoder whilst running with schema
    mode.
  + BER decoder for integer values now looks up a small set of pre-computed
    substrate values to save on decoding.
  + a few pre-computed values configured to ObjectIdentifier BER encoder.
  + ChoiceDecoder split-off SequenceOf one to save on unnecessary checks.
  + replace slow hasattr()/getattr() calls with isinstance() introspection.
  + track the number of initialized components of Constructed types to save
    on default/optional components initialization.
  + added a shortcut ObjectIdentifier.asTuple() to be used instead of
    __getitem__() in hotspots.
  + use Tag.asTuple() and pure integers at tag encoder.
  + introduce and use in decoder the baseTagSet attribute of the built-in
    ASN.1 types.

Revision 0.0.12a
----------------

- The individual tag/length/value processing methods of 
  encoder.AbstractItemEncoder renamed (leading underscore stripped)
  to promote overloading in cases where partial substrate processing
  is required.
- The ocsp.py, ldap.py example scripts added.
- Fix to univ.ObjectIdentifier input value handler to disallow negative
  sub-IDs.

Revision 0.0.11a
----------------

- Decoder can now treat values of unknown types as opaque OctetString.
- Fix to Set/SetOf type decoder to handle uninitialized scalar SetOf 
  components correctly.

Revision 0.0.10a
----------------

- API versioning mechanics retired (pyasn1.v1 -> pyasn1) what makes
  it possible to zip-import pyasn1 sources (used by egg and py2exe).

Revision 0.0.9a
---------------

- Allow any non-zero values in Boolean type BER decoder, as it's in
  accordnance with the standard.

Revision 0.0.8a
---------------

- Integer.__index__() now supported (for Python 2.5+).
- Fix to empty value encoding in BitString encoder, test case added.
- Fix to SequenceOf decoder that prevents it skipping possible Choice
  typed inner component.
- Choice.getName() method added for getting currently set component
  name.
- OctetsString.prettyPrint() does a single str() against its value
  eliminating an extra quotes.

Revision 0.0.7a
---------------

- Large tags (>31) now supported by codecs.
- Fix to encoder to properly handle explicitly tagged untagged items.
- All possible value lengths (up to 256^126) now supported by encoders.
- Fix to Tag class constructor to prevent negative IDs.

Revision 0.0.6a
---------------

- Make use of setuptools.
- Constraints derivation verification (isSuperTypeOf()/isSubTypeOf()) fixed.
- Fix to constraints comparation logic -- can't cmp() hash values as it
  may cause false positives due to hash conflicts.

Revision 0.0.5a
---------------

- Integer BER codec reworked fixing negative values encoding bug.
- clone() and subtype() methods of Constructed ASN.1 classes now 
  accept optional cloneValueFlag flag which controls original value
  inheritance. The default is *not* to inherit original value for 
  performance reasons (this may affect backward compatibility).
  Performance penalty may be huge on deeply nested Constructed objects
  re-creation.
- Base ASN.1 types (pyasn1.type.univ.*) do not have default values
  anymore. They remain uninitialized acting as ASN.1 types. In 
  this model, initialized ASN.1 types represent either types with
  default value installed or a type instance.
- Decoders' prototypes are now class instances rather than classes.
  This is to simplify initial value installation to decoder's
  prototype value.
- Bugfix to BitString BER decoder (trailing bits not regarded).
- Bugfix to Constraints use as mapping keys.
- Bugfix to Integer & BitString clone() methods
- Bugix to the way to distinguish Set from SetOf at CER/DER SetOfEncoder
- Adjustments to make it running on Python 1.5.
- In tests, substrate constants converted from hex escaped literals into
  octals to overcome indefinite hex width issue occuring in young Python.
- Minor performance optimization of TagSet.isSuperTagSetOf() method
- examples/sshkey.py added

Revision 0.0.4a
---------------

* Asn1ItemBase.prettyPrinter() -> \*.prettyPrint()

Revision 0.0.3a
---------------

* Simple ASN1 objects now hash to their Python value and don't
  depend upon tag/constraints/etc.
* prettyIn & prettyOut methods of SimplleAsn1Object become public
* many syntax fixes

Revision 0.0.2a
---------------

* ConstraintsIntersection.isSuperTypeOf() and 
  ConstraintsIntersection.hasConstraint() implemented
* Bugfix to NamedValues initialization code
* +/- operators added to NamedValues objects
* Integer.__abs__() & Integer.subtype() added
* ObjectIdentifier.prettyOut() fixes
* Allow subclass components at SequenceAndSetBase
* AbstractConstraint.__cmp__() dropped
* error.Asn1Error replaced with error.PyAsn1Error

Revision 0.0.1a
---------------

* Initial public alpha release<|MERGE_RESOLUTION|>--- conflicted
+++ resolved
@@ -1,3 +1,9 @@
+
+Revision 0.3.6, released XX-09-2017
+-----------------------------------
+
+- The __getitem__/__setitem__ behavior of Set/Sequence and SetOf/SequenceOf
+  objects aligned with the canonical Mapping and Sequence protocols in part
 
 Revision 0.3.5, released 16-09-2017
 -----------------------------------
@@ -6,20 +12,12 @@
   call chain
 - Explicit tag encoding optimized to avoid unnecessary copying
 - End-of-octets sentinel encoding optimized
-<<<<<<< HEAD
-- Refactored ASN.1 codecs properties to silently enforce proper length and
-  chunk size encoding modes
-- The __getitem__/__setitem__ behavior of Set/Sequence and SetOf/SequenceOf
-  objects aligned with the canonical Mapping and Sequence protocols in part
-  of the exceptions types being raised.
-=======
 - Refactored ASN.1 codecs properties to silently enforce proper
   length and chunk size encoding modes
 - Fixed DER encoder to always produce primitive encoding
 - Fixed crash at SequenceOf native decoder
 - Fixed Real.prettyPrint() to fail gracefully on overflow
 - Fixed a couple of crashes when debug mode is enabled
->>>>>>> 3182ecf8
 
 Revision 0.3.4, released 07-09-2017
 -----------------------------------
