--- conflicted
+++ resolved
@@ -3,12 +3,9 @@
 -----------------------------------
 
 - Fixed GeneralizedTime/UTCTime CER/DER codecs to actually get invoked
-<<<<<<< HEAD
 - Fixed DER/CER encoders handling optional SEQUENCE/SET fields containing
   nested SEQUENCE/SET with optional fields.
-=======
 - Fixed documentation markup issues.
->>>>>>> 86db5e29
 
 Revision 0.3.1, released 26-07-2017
 -----------------------------------
