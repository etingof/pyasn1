--- conflicted
+++ resolved
@@ -1,10 +1,13 @@
+
+
+Revision 0.4.1, released XX-08-2017
+-----------------------------------
+
+- ANY DEFINED BY clause support implemented
 
 Revision 0.3.3, released XX-08-2017
 -----------------------------------
 
-<<<<<<< HEAD
-- ANY DEFINED BY clause support implemented
-=======
 - Fixed SetOf ordering at CER/DER encoder
 
 Revision 0.3.2, released 04-08-2017
@@ -28,7 +31,6 @@
 
 - ASN.1 types __init__(), .clone() and .subtype() signatures
   refactored into keyword arguments to simplify their signatures.
->>>>>>> 52f60d22
 - ASN.1 types initialization refactored to minimize the use of
   relatively expensive isNoValue() call
 - Lazily pre-populate list of values of Sequence/Set/Choice types
