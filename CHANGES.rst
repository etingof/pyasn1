--- conflicted
+++ resolved
@@ -1,6 +1,4 @@
 
-<<<<<<< HEAD
-=======
 Revision 0.4.1, released XX-11-2017
 -----------------------------------
 
@@ -39,7 +37,6 @@
 - Fixed Sequence/SequenceOf types decoding heuristics in schema-less
   decoding mode
 
->>>>>>> 5efe9f21
 Revision 0.3.7, released 04-10-2017
 -----------------------------------
 
