
Revision 0.4.1, released XX-10-2017
-----------------------------------

- ANY DEFINED BY clause support implemented
- Encoders refactored to take either a value (as ASN.1 object)
  or a Python value plus ASN.1 schema
- BitString decoder optimised for better performance when running on
  constructed encoding
<<<<<<< HEAD
- Constructed types' .getComponentBy*() methods accept the `instantiate`
  parameter to disable automatic inner component instantiation
- Fixed Choice.clear() to fully reset internal state of the object
=======
- Sphinx documentation rearranged, simplified and reworded
- The `isValue` singleton is now the only way to indicate ASN.1 schema
  as opposed to ASN.1 schema instance. The legacy `None` initializer
  support has been removed.
- Changed `Null` object initialization behaviour: previous default
  value (`''`) is not set anymore. Thus `Null()` call produces a
  ASN.1 schema object, while `Null('')` - value object.
- Fixed ASN.1 encoder not to omit empty substrate produced for inner
  component if the inner component belongs to the simple class (as
  opposed to constructed class).
>>>>>>> 475a2fb1

Revision 0.3.7, released 04-10-2017
-----------------------------------

- Fixed ASN.1 time types pickling/deepcopy'ing

Revision 0.3.6, released 21-09-2017
-----------------------------------

- End-of-octets encoding optimized at ASN.1 encoders
- The __getitem__/__setitem__ behavior of Set/Sequence and SetOf/SequenceOf
  objects aligned with the canonical Mapping and Sequence protocols in part
- Fixed crash in ASN.1 encoder when encoding an explicitly tagged
  component of a Sequence

Revision 0.3.5, released 16-09-2017
-----------------------------------

- Codecs signatures unified and pass the options kwargs through the
  call chain
- Explicit tag encoding optimized to avoid unnecessary copying
- End-of-octets sentinel encoding optimized
- Refactored ASN.1 codecs properties to silently enforce proper
  length and chunk size encoding modes
- Fixed DER encoder to always produce primitive encoding
- Fixed crash at SequenceOf native decoder
- Fixed Real.prettyPrint() to fail gracefully on overflow
- Fixed a couple of crashes when debug mode is enabled

Revision 0.3.4, released 07-09-2017
-----------------------------------

- Fixed Native encoder to handle SEQUENCE/SET objects without
  the componentType property
- Added missing component-less SEQUENCE/SET objects dict duck-typing support
- Fixed unnecessary duplicate tags detection at NamesType.tagMap
- Fixed crash at SEQUENCE and SEQUENCE OF CER encoder when running
  in schemaless mode
- Fixed Character types instantiation from OctetString type -- double
  unicode decoding may have scrambled the data

Revision 0.3.3, released 27-08-2017
-----------------------------------

- Improved ASN.1 types instantiation performance
- Improved BER/CER/DER decoder performance by not unconditionally casting
  substrate into str/bytes.
- Fixed exponential index size growth bug when building ambiguous
  NamedTypes tree
- Fixed constructed types decoding failure at BER codec if running
  in schema-less mode
- Fixed crash on prettyPrint'ing a SEQUENCE with no defined components
- Fixed SetOf ordering at CER/DER encoder
- Fixed crash on conditional binascii module import
- Fix to TagSet hash value build

Revision 0.3.2, released 04-08-2017
-----------------------------------

- Fixed SequenceOf/SetOf types initialization syntax to remain
  backward compatible with pyasn1 0.2.*
- Rectified thread safety issues by moving lazy, run-time computation
  into object initializer.
- Fixed .isValue property to return True for empty SetOf/SequenceOf
  objects
- Fixed GeneralizedTime/UTCTime CER/DER codecs to actually get invoked
- Fixed DER/CER encoders handling optional SEQUENCE/SET fields containing
  nested SEQUENCE/SET with optional fields.
- Fixed crash in SequenceOf/SetOf pretty printing and decoding (in some
  cases)
- Fixed documentation markup issues.

Revision 0.3.1, released 26-07-2017
-----------------------------------

- ASN.1 types __init__(), .clone() and .subtype() signatures
  refactored into keyword arguments to simplify their signatures.
- ASN.1 types initialization refactored to minimize the use of
  relatively expensive isNoValue() call
- Lazily pre-populate list of values of Sequence/Set/Choice types
- NamedTypes comparison made more efficient
- More efficient constraints computation and code clean up
- The __getitem__() implementation of some ASN.1 types & tag object
  refactored for better performance
- BER/CER/DER value encoders refactored to produce either tuple of
  bytes or octet-stream depending on what is more optimal
- Reduced the frequency of expensive isinstance() calls
- Tag-related classes optimized, refactored into properties and
  documented.
- The NamedValues implementation refactored to mimic Python dict, its use
  in ASN.1 types refactored into properties and better documented.
  WARNING: this change introduces a deviation from original API.
- NamedType family of classes overhauled, optimized and documented.
- The `componentType` attribute of constructed ASN.1 types turned
  read-only on instances.
- Sequence/Set DER/CER/DER decoder optimized to skip the case of
  reordered components handling when not necessary.
- Tags and constraints-related getter methods refactored into read-only
  instance attributes.
- The .hasValue() method refactored into .isValue property. All ASN.1
  objects now support them, not just scalars.
- The Real.{isInfinity, isPlusInfinity, isMinusInfinity} methods
  refactored into properties and renamed into IsInf, IsPlusInf and isMinusInf
- The end-of-octets type refactored to ensure it is a singleton. Codecs
  changed to rely on that for better performance.
- Codecs lookup made more efficient at BER/CER/DER decoder main loop by
  assigning `typeId` to every ASN.1 type, not just ambiguous ones.
- The .getComponent*() methods of constructed ASN.1 types changed
  to lazily instantiate underlying type rather than return `None`.
  This should simplify its API as initialization like `X[0][1] = 2` becomes
  possible.
  WARNING: this change introduces a deviation from the original API.
- The .setComponent*() methods of SetOf/SequenceOf types changed not
  to allow uninitialized "holes" inside the sequences of their components.
  They now behave similarly to Python lists.
  WARNING: this change introduces a deviation from the original API.
- Default and optional components en/decoding of Constructed type
  refactored towards better efficiency and more control.
- OctetsString and Any decoder optimized to avoid creating ASN.1
  objects for chunks of substrate. Instead they now join substrate
  chunks together and create ASN.1 object from it just once.
- The GeneralizedTime and UTCTime types now support to/from Python
  datetime object conversion.
- Unit tests added for the `compat` sub-package.
- Fixed BitString named bits initialization bug.
- Fixed non-functional tag cache (when running Python 2) at DER decoder.
- Fixed chunked encoding restriction on DER encoder.
- Fixed SET components ordering at DER encoder.
- Fixed BIT STRING & OCTET STRING encoding to be always non-chunked (e.g.
  primitive) at DER encoder
- Fixed `compat.integer.from_bytes()` behaviour on empty input.

Revision 0.2.3, released 25-02-2017
-----------------------------------

- Improved SEQUENCE/SET/CHOICE decoding performance by maintaining a single shared
  NamedType object for all instances of SEQUENCE/SET object.
- Improved INTEGER encoding/decoding by switching to Python's built-in
  integer serialization functions.
- Improved BitString performance by rebasing it onto Python int type and leveraging
  fast Integer serialization functions.
- BitString type usability improved in many ways: for example bitshifting and
  numeric operation on BitString is now possible.
- Minor ObjectIdentifier type performance optimization.
- ASN.1 character types refactored to keep unicode contents internally
  (rather than serialized octet stream) and duck-type it directly.
- ASN.1 OctetString initialized from a Python object performs bytes()
  on it when running on Python 3 (used to do str() which is probably
  less logical).
- Missing support for NoValue.__sizeof__ added.
- Added checks to make sure SEQUENCE/SET components being assigned
  match the prototypes.
- Setter methods for constructed types consistently accept matchTags
  and matchConstraints flags to control the strictness of inner
  components compatibility verification. Previously, these checks
  were tied to verifyConstraints flag, now they are all independent.
- General documentation improvements here and there.
- Fix to __reversed__() magic to make it returning an iterator.
- Test suite simplified and unified.
- The __all__ variable added to most of the Python modules.
- The "test" directory renamed into "tests" not to collide with
  the "test" module.

Revision 0.2.2, released 07-02-2017
-----------------------------------

- FIX TO A SECURITY WEAKNESS: define length only decoders could have successfully
  processed indefinite length serialization.
- FIX TO A SECURITY WEAKNESS: canonical decoders (CER/DER) may have successfully
  consumed non-canonical variations of (otherwise valid) serialization.
- Broken Enumerated subtyping fixed.

Revision 0.2.1, released 05-02-2017
-----------------------------------

- FIX TO A SECURITY WEAKNESS: BER decoder improperly cached long tags.
- New "native" codec implemented to transform pyasn1 types to Python built-in types and back.
- Switched to new-style classes.
- Sphinx documentation added.
- BitString improvements:

  * simple string of binary digits is now supported as initializer
  * default str() yields string of binary digits (used to yield str(tuple())
  * binValue and hexValue initializers added
  * .asNumbers(), .asOctets() and asInteger() representation added

- Components of constructed ASN.1 types can now be populated with
  uninitialized ASN.1 objects by assigning either noValue sentinel or
  setupComponent() function return in addition to now-legacy None sentinel.
  This should improve code readability.
- NoValue class improved to become a singleton and catch more kinds
  of access to it.
- Compatibility wrappers str2octs() and oct2strs() fixed to run over
  iso-8859-1 encoding.
- Integer changed to emit Real instance if division produces a float.
- True division operation now supported by Integer type.
- The __contains__(), __reverse__() methods implemented for container types
- Iterator protocol support implemented for all container types.
  Warning, warning, warning: this change may potentially affect backward
  compatibility when:

  * user class overrides __getitem__() without overriding __iter__()
  * when user code iterates over SEQUENCE object to get its components (now keys will be yielded)

- Almost complete Python list and dict protocols added to SequenceOf/SetOf and
  Sequence/Set respectively
- Fix to divmod operation implementation in Integer type.
- Fix to IntegerDecoder's precomputed value map on Python 3.
- Fix to base ASN.1 types to run in "unicode_literals" mode.
- Fix to composite constraints "+" operands ordering (AbstractConstraintSet.__radd__)
- Fix to constraints merge in .subtype() -- on merge existing constraints are
  expanded to accommodate new constraints, not the other way round. When existing
  constraints are wrapped in ConstraintsIntersection composite, additional
  constraints being added on subtyping effectively further narrow the set of
  allowed values, which aligns well with the notion of subtyping.
- Fix to NamedTypes methods to handle .getTagMap() returning None
- Fix to Set/Sequence.setDefaultComponents() to return self
- Copyright notice added to non-trivial source code files.
- Author's email changed, copyright extended to 2017

Revision 0.1.9, released 28-09-2015
-----------------------------------

- Wheel distribution format now supported.
- Extensions added to text files, CVS attic flushed.
- Fix to make uninitialized pyasn1 objects failing properly on hash().
- Fix to ObjectIdentifier initialization from unicode string.
- Fix to CER/DER Boolean decoder - fail on non single-octet payload.

Revision 0.1.8, released 22-06-2015
-----------------------------------

- ObjectIdentifier codec fixed to work properly with arc 0 and arc 2 values.
- Explicit limit on ObjectIdentifier arc value size removed.
- Unicode initializer support added to OctetString type and derivatives.
- New prettyPrintType() abstract method implemented to base pyasn1 types
  to facilitate encoding errors analysis.
- The __str__() method implemented to Tag, TagSet and TagMap classes to
  ease encoding errors troubleshooting.
  easing encoding errors
- Fix to SEQUENCE and SET types to give them their private componentTypes
  collection (which is a NamedTypes object) so that they won't collide in
  a MT execution environment.
- Missing T61String,ISO646String character types and ObjectDescriptor useful
  type added.
- Distribute is gone, switched to setuptools completely.
- Missing NamedValues.__repr__() added.
- The base.NoValue() class, that indicates uninitialized ASN.1 object,
  made public.
- The base.NoValue() class instances now support __repr__() what makes
  possible to perform repr() on uninitialized pyasn1 types objects.
- When comparing ASN.1 types, by-tag and/or by-constraints matching
  can now be performed with the isSuperTypeOf()/isSameTypeWith() optional
  flags.
- Constructed types now verify their consistency by invoking 
  isSameTypeWith(matchTags=True, matchConstraints=False) and
  isSuperTypeOf(matchTags=False, matchConstraints=True) for each of their
  components rather than isSuperTypeOf() as it used to be. Constriants check 
  could be enforced to isSameTypeWith() with the strictConstraints=True
  constructed classes attribute.
- Constructed types can now be initialized with new .setComponents() method
  which accepts both var-args and keyword-args. Default repr() modified to
  reflect this change.
- NamedTypes() and NamedValues() made comparable.
- Test coverage extended to cover pyasn1 types __repr__() function.
- The abs(Integer()) & abs(Real()) operation now returns respective pyasn1 
  type, not a Python type.
- More Python magic methods implementations added to Integer & Real classes
  (e.g.  __pos__, __neg__, __round__, __floor__, __ceil__, __trunc__)
- The Integer.__invert__ Python magic method implemented.
- The OctetString.__int__() and .__float__() magic methods implemented.
- Handle the case of null writer at Debug printer.
- BitString encoder/decoder performance improved.
- Built-in debugging is now based on Python logging module.
- Fix to NamedType.__repr__() to work properly.
- Fixes to __repr__() implementation of many built-in ASN.1 types to take into
  account all of their initializers such as tagSet, subtypeSpec etc.
- String typed float initializer to REAL type now supported.
- Float typed mantissa initializer to REAL type for base 2 added.
- Encoding bases 8 and 16 support for REAL type binary encoder added.
- More strict CER/DER encoders added for GeneralizedTime and UTCTime types.
- Asn1Item.hasValue() added to easily distinguish initalized ASN.1 objects
  from uninitialized ones (e.g. pure types).
- Fix to REAL type binary decoder to handle different bases and scale factor.
- Fix to TagSet.repr() to include [obsolete] baseTag information.
- Fix to broken REAL type decoding handling.
- Fix to BitString and OctetString decoders dealing with constructed
  encoding -- it used to be possible to embed other types in substrate.
- DER codec hardened not to tolerate indefinite length encoding/decoding.
- Fix to end-of-octest sentinel handling:

  + require strict two-zeros sentinel encoding
  + recognize EOO sentinel only when explicitly requested by caller
    of the decoder via allowEoo=True parameter (warning: API change)

Revision 0.1.7
--------------

- License updated to vanilla BSD 2-Clause to ease package use
  (http://opensource.org/licenses/BSD-2-Clause).
- Test suite made discoverable by unittest/unittest2 discovery feature.
- Fix to decoder working on indefinite length substrate -- end-of-octets
  marker is now detected by both tag and value. Otherwise zero values may
  interfere with end-of-octets marker.
- Fix to decoder to fail in cases where tagFormat indicates inappropriate
  format for the type (e.g. BOOLEAN is always PRIMITIVE, SET is always 
  CONSTRUCTED and OCTET STRING is either of the two)
- Fix to REAL type encoder to force primitive encoding form encoding.
- Fix to CHOICE decoder to handle explicitly tagged, indefinite length
  mode encoding
- Fix to REAL type decoder to handle negative REAL values correctly. Test
  case added.

Revision 0.1.6
--------------

- The compact (valueless) way of encoding zero INTEGERs introduced in
  0.1.5 seems to fail miserably as the world is filled with broken
  BER decoders. So we had to back off the *encoder* for a while.
  There's still the IntegerEncoder.supportCompactZero flag which
  enables compact encoding form whenever it evaluates to True.
- Report package version on debugging code initialization.

Revision 0.1.5
--------------

- Documentation updated and split into chapters to better match
  web-site contents.
- Make prettyPrint() working for non-initialized pyasn1 data objects. It
  used to throw an exception.
- Fix to encoder to produce empty-payload INTEGER values for zeros
- Fix to decoder to support empty-payload INTEGER and REAL values
- Fix to unit test suites imports to be able to run each from
  their current directory

Revision 0.1.4
--------------

- Built-in codec debugging facility added
- Added some more checks to ObjectIdentifier BER encoder catching
  posible 2^8 overflow condition by two leading sub-OIDs
- Implementations overriding the AbstractDecoder.valueDecoder method
  changed to return the rest of substrate behind the item being processed
  rather than the unprocessed substrate within the item (which is usually
  empty).
- Decoder's recursiveFlag feature generalized as a user callback function
  which is passed an uninitialized object recovered from substrate and
  its uninterpreted payload.
- Catch inappropriate substrate type passed to decoder.
- Expose tagMap/typeMap/Decoder objects at DER decoder to uniform API.
- Obsolete __init__.MajorVersionId replaced with __init__.__version__
  which is now in-sync with distutils.
- Package classifiers updated.
- The __init__.py's made non-empty (rumors are that they may be optimized 
  out by package managers).
- Bail out gracefully whenever Python version is older than 2.4.
- Fix to Real codec exponent encoding (should be in 2's complement form),
  some more test cases added.
- Fix in Boolean truth testing built-in methods
- Fix to substrate underrun error handling at ObjectIdentifier BER decoder
- Fix to BER Boolean decoder that allows other pre-computed
  values besides 0 and 1
- Fix to leading 0x80 octet handling in DER/CER/DER ObjectIdentifier decoder.
  See http://www.cosic.esat.kuleuven.be/publications/article-1432.pdf

Revision 0.1.3
--------------

- Include class name into asn1 value constraint violation exception.
- Fix to OctetString.prettyOut() method that looses leading zero when
  building hex string.

Revision 0.1.2
--------------

- Fix to __long__() to actually return longs on py2k
- Fix to OctetString.__str__() workings of a non-initialized object.
- Fix to quote initializer of OctetString.__repr__()
- Minor fix towards ObjectIdentifier.prettyIn() reliability
- ObjectIdentifier.__str__() is aliased to prettyPrint()
- Exlicit repr() calls replaced with '%r'

Revision 0.1.1
--------------

- Hex/bin string initializer to OctetString object reworked
  (in a backward-incompatible manner)
- Fixed float() infinity compatibility issue (affects 2.5 and earlier)
- Fixed a bug/typo at Boolean CER encoder.
- Major overhawl for Python 2.4 -- 3.2 compatibility:
  + get rid of old-style types
  + drop string module usage
  + switch to rich comparation
  + drop explicit long integer type use
  + map()/filter() replaced with list comprehension
  + apply() replaced with \*/\*\*args
  + switched to use 'key' sort() callback function
  + support both __nonzero__() and __bool__() methods
  + modified not to use py3k-incompatible exception syntax
  + getslice() operator fully replaced with getitem()
  + dictionary operations made 2K/3K compatible
  + base type for encoding substrate and OctetString-based types
  is now 'bytes' when running py3k and 'str' otherwise
  + OctetString and derivatives now unicode compliant.
  + OctetString now supports two python-neutral getters: asOcts() & asInts()
  + print OctetString content in hex whenever it is not printable otherwise
  + in test suite, implicit relative import replaced with the absolute one
  + in test suite, string constants replaced with numerics

Revision 0.0.13
---------------

- Fix to base10 normalization function that loops on univ.Real(0)

Revision 0.0.13b
----------------

- ASN.1 Real type is now supported properly.
- Objects of Constructed types now support __setitem__()
- Set/Sequence objects can now be addressed by their field names (string index)
  and position (integer index).
- Typo fix to ber.SetDecoder code that prevented with schema decoding
  operation.
- Fix to explicitly tagged items decoding support.
- Fix to OctetString.prettyPrint() to better handle non-printable content.
- Fix to repr() workings of Choice objects.

Revision 0.0.13a
----------------

- Major codec re-design.
- Documentation significantly improved.
- ASN.1 Any type is now supported.
- All example ASN.1 modules moved to separate pyasn1-modules package.
- Fix to initial sub-OID overflow condition detection an encoder.
- BitString initialization value verification improved.
- The Set/Sequence.getNameByPosition() method implemented.
- Fix to proper behaviour of PermittedAlphabetConstraint object.
- Fix to improper Boolean substrate handling at CER/DER decoders.
- Changes towards performance improvement:

  + all dict.has_key() & dict.get() invocations replaced with modern syntax
    (this breaks compatibility with Python 2.1 and older).
  + tag and tagset caches introduced to decoder
  + decoder code improved to prevent unnecessary pyasn1 objects creation
  + allow disabling components verification when setting components to
    structured types, this is used by decoder whilst running with schema
    mode.
  + BER decoder for integer values now looks up a small set of pre-computed
    substrate values to save on decoding.
  + a few pre-computed values configured to ObjectIdentifier BER encoder.
  + ChoiceDecoder split-off SequenceOf one to save on unnecessary checks.
  + replace slow hasattr()/getattr() calls with isinstance() introspection.
  + track the number of initialized components of Constructed types to save
    on default/optional components initialization.
  + added a shortcut ObjectIdentifier.asTuple() to be used instead of
    __getitem__() in hotspots.
  + use Tag.asTuple() and pure integers at tag encoder.
  + introduce and use in decoder the baseTagSet attribute of the built-in
    ASN.1 types.

Revision 0.0.12a
----------------

- The individual tag/length/value processing methods of 
  encoder.AbstractItemEncoder renamed (leading underscore stripped)
  to promote overloading in cases where partial substrate processing
  is required.
- The ocsp.py, ldap.py example scripts added.
- Fix to univ.ObjectIdentifier input value handler to disallow negative
  sub-IDs.

Revision 0.0.11a
----------------

- Decoder can now treat values of unknown types as opaque OctetString.
- Fix to Set/SetOf type decoder to handle uninitialized scalar SetOf 
  components correctly.

Revision 0.0.10a
----------------

- API versioning mechanics retired (pyasn1.v1 -> pyasn1) what makes
  it possible to zip-import pyasn1 sources (used by egg and py2exe).

Revision 0.0.9a
---------------

- Allow any non-zero values in Boolean type BER decoder, as it's in
  accordnance with the standard.

Revision 0.0.8a
---------------

- Integer.__index__() now supported (for Python 2.5+).
- Fix to empty value encoding in BitString encoder, test case added.
- Fix to SequenceOf decoder that prevents it skipping possible Choice
  typed inner component.
- Choice.getName() method added for getting currently set component
  name.
- OctetsString.prettyPrint() does a single str() against its value
  eliminating an extra quotes.

Revision 0.0.7a
---------------

- Large tags (>31) now supported by codecs.
- Fix to encoder to properly handle explicitly tagged untagged items.
- All possible value lengths (up to 256^126) now supported by encoders.
- Fix to Tag class constructor to prevent negative IDs.

Revision 0.0.6a
---------------

- Make use of setuptools.
- Constraints derivation verification (isSuperTypeOf()/isSubTypeOf()) fixed.
- Fix to constraints comparation logic -- can't cmp() hash values as it
  may cause false positives due to hash conflicts.

Revision 0.0.5a
---------------

- Integer BER codec reworked fixing negative values encoding bug.
- clone() and subtype() methods of Constructed ASN.1 classes now 
  accept optional cloneValueFlag flag which controls original value
  inheritance. The default is *not* to inherit original value for 
  performance reasons (this may affect backward compatibility).
  Performance penalty may be huge on deeply nested Constructed objects
  re-creation.
- Base ASN.1 types (pyasn1.type.univ.*) do not have default values
  anymore. They remain uninitialized acting as ASN.1 types. In 
  this model, initialized ASN.1 types represent either types with
  default value installed or a type instance.
- Decoders' prototypes are now class instances rather than classes.
  This is to simplify initial value installation to decoder's
  prototype value.
- Bugfix to BitString BER decoder (trailing bits not regarded).
- Bugfix to Constraints use as mapping keys.
- Bugfix to Integer & BitString clone() methods
- Bugix to the way to distinguish Set from SetOf at CER/DER SetOfEncoder
- Adjustments to make it running on Python 1.5.
- In tests, substrate constants converted from hex escaped literals into
  octals to overcome indefinite hex width issue occuring in young Python.
- Minor performance optimization of TagSet.isSuperTagSetOf() method
- examples/sshkey.py added

Revision 0.0.4a
---------------

* Asn1ItemBase.prettyPrinter() -> \*.prettyPrint()

Revision 0.0.3a
---------------

* Simple ASN1 objects now hash to their Python value and don't
  depend upon tag/constraints/etc.
* prettyIn & prettyOut methods of SimplleAsn1Object become public
* many syntax fixes

Revision 0.0.2a
---------------

* ConstraintsIntersection.isSuperTypeOf() and 
  ConstraintsIntersection.hasConstraint() implemented
* Bugfix to NamedValues initialization code
* +/- operators added to NamedValues objects
* Integer.__abs__() & Integer.subtype() added
* ObjectIdentifier.prettyOut() fixes
* Allow subclass components at SequenceAndSetBase
* AbstractConstraint.__cmp__() dropped
* error.Asn1Error replaced with error.PyAsn1Error

Revision 0.0.1a
---------------

* Initial public alpha release<|MERGE_RESOLUTION|>--- conflicted
+++ resolved
@@ -7,11 +7,9 @@
   or a Python value plus ASN.1 schema
 - BitString decoder optimised for better performance when running on
   constructed encoding
-<<<<<<< HEAD
 - Constructed types' .getComponentBy*() methods accept the `instantiate`
   parameter to disable automatic inner component instantiation
 - Fixed Choice.clear() to fully reset internal state of the object
-=======
 - Sphinx documentation rearranged, simplified and reworded
 - The `isValue` singleton is now the only way to indicate ASN.1 schema
   as opposed to ASN.1 schema instance. The legacy `None` initializer
@@ -22,7 +20,6 @@
 - Fixed ASN.1 encoder not to omit empty substrate produced for inner
   component if the inner component belongs to the simple class (as
   opposed to constructed class).
->>>>>>> 475a2fb1
 
 Revision 0.3.7, released 04-10-2017
 -----------------------------------
