--- conflicted
+++ resolved
@@ -2,13 +2,10 @@
 Revision 0.2.3, released XX-02-2017
 -----------------------------------
 
-<<<<<<< HEAD
 - Decoding performance improvement by maintaining a single shared
   NamedType object for all instances of SEQUENCE/SET object.
-=======
 - Test suite simplified and unified.
 - Missing support for NoValue.__sizeof__ added.
->>>>>>> 092b5df2
 
 Revision 0.2.2, released 07-02-2017
 -----------------------------------
