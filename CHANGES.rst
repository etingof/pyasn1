
Revision 0.4.6, released XX-06-2019
-----------------------------------

- Added `omitEmptyOptionals` option which is respected by `Sequence`
  and `Set` encoders. When `omitEmptyOptionals` is set to `True`, empty
  initialized optional components are not encoded. Default is `False`.
<<<<<<< HEAD
=======
- New elements to `SequenceOf`/`SetOf` objects can now be added at any
  position - the requirement for the new elements to reside at the end
  of the existing ones (i.e. s[len(s)] = 123) is removed.
- Removed default initializer from `SequenceOf`/`SetOf` types to ensure
  consistent behaviour with the rest of ASN.1 types. Before this change,
  `SequenceOf`/`SetOf` instances immediately become value objects behaving
  like an empty list. With this change, `SequenceOf`/`SetOf` objects
  remain schema objects unless a component is added or `.clear()` is
  called.
  This change can potentially cause incompatibilities with existing
  pyasn1 objects which assume `SequenceOf`/`SetOf` instances are value
  objects right upon instantiation.
  The behaviour of `Sequence`/`Set` types depends on the `componentType`
  initializer: if on `componentType` is given, the behaviour is the
  same as `SequenceOf`/`SetOf` have. IF `componentType` is given, but
  neither optional nor defaulted components are present, the created
  instance remains schema object, If, however, either optional or
  defaulted component isi present, the created instance immediately
  becomes a value object.
- Added `.reset()` method to all constructed types to turn value object
  into a schema object.
>>>>>>> 66d329ac

Revision 0.4.5, released 29-12-2018
-----------------------------------

- Debug logging refactored for more efficiency when disabled and
  for more functionality when in use. Specifically, the global
  LOG object can easily be used from any function/method, not just
  from codec main loop as it used to be.
- More debug logging added to BER family of codecs to ease encoding
  problems troubleshooting.
- Copyright notice extended to the year 2019
- Fixed defaulted constructed SEQUENCE component initialization.

Revision 0.4.4, released 26-07-2018
-----------------------------------

- Fixed native encoder type map to include all ASN.1 types
  rather than just ambiguous ones
- Fixed crash in `.prettyPrint` of `Sequence` and `Set` occurring
  at OPTIONAL components

Revision 0.4.3, released 23-05-2018
-----------------------------------

- Copyright notice extended to the year 2018
- Fixed GeneralizedTime.asDateTime to perform milliseconds conversion
  correctly

Revision 0.4.2, released 23-11-2017
-----------------------------------

- Fixed explicit tag splitting in chunked encoding mode at
  OctetString and BitString encoders

Revision 0.4.1, released 23-11-2017
-----------------------------------

- ANY DEFINED BY clause support implemented
- Encoders refactored to take either a value (as ASN.1 object)
  or a Python value plus ASN.1 schema
- BitString decoder optimised for better performance when running on
  constructed encoding
- Constructed types' .getComponentBy*() methods accept the `default`
  parameter to return instead if schema object is to be returned
- Constructed types' .getComponentBy*() methods accept the `instantiate`
  parameter to disable automatic inner component instantiation
- The ASN.1 types' `__repr__` implementation reworked for better readability
  at the cost of not being `eval`-compliant
- Most ASN.1 types' `__str__` magic methods (except for OctetString and
  character types) reworked to call `.prettyPrint()` rather than
  `.prettyPrint` calling `__str__` as it was before. The intention is
  to eventually deprecate `.prettyPrint()` in favor of `str()`.
  The other related change is that `str()` of enumerations and boolean
  types will return string label instead of number.
- Fixed Choice.clear() to fully reset internal state of the object
- Sphinx documentation rearranged, simplified and reworded
- The `isValue` singleton is now the only way to indicate ASN.1 schema
  as opposed to ASN.1 schema instance. The legacy `None` initializer
  support has been removed.
- Changed `Null` object initialization behaviour: previous default
  value (`''`) is not set anymore. Thus `Null()` call produces a
  ASN.1 schema object, while `Null('')` - value object.
- Migrated all docs and references from SourceForge
- Imports PEP8'ed
- Fixed ASN.1 encoder not to omit empty substrate produced for inner
  component if the inner component belongs to the simple class (as
  opposed to constructed class)
- Fixed CER/DER encoders to respect tagged CHOICE when ordering
  SET components
- Fixed ASN.1 types not to interfere with the Pickle protocol
- Fixed Sequence/SequenceOf types decoding heuristics in schema-less
  decoding mode

Revision 0.3.7, released 04-10-2017
-----------------------------------

- Fixed ASN.1 time types pickling/deepcopy'ing

Revision 0.3.6, released 21-09-2017
-----------------------------------

- End-of-octets encoding optimized at ASN.1 encoders
- The __getitem__/__setitem__ behavior of Set/Sequence and SetOf/SequenceOf
  objects aligned with the canonical Mapping and Sequence protocols in part
- Fixed crash in ASN.1 encoder when encoding an explicitly tagged
  component of a Sequence

Revision 0.3.5, released 16-09-2017
-----------------------------------

- Codecs signatures unified and pass the options kwargs through the
  call chain
- Explicit tag encoding optimized to avoid unnecessary copying
- End-of-octets sentinel encoding optimized
- Refactored ASN.1 codecs properties to silently enforce proper
  length and chunk size encoding modes
- Fixed DER encoder to always produce primitive encoding
- Fixed crash at SequenceOf native decoder
- Fixed Real.prettyPrint() to fail gracefully on overflow
- Fixed a couple of crashes when debug mode is enabled

Revision 0.3.4, released 07-09-2017
-----------------------------------

- Fixed Native encoder to handle SEQUENCE/SET objects without
  the componentType property
- Added missing component-less SEQUENCE/SET objects dict duck-typing support
- Fixed unnecessary duplicate tags detection at NamesType.tagMap
- Fixed crash at SEQUENCE and SEQUENCE OF CER encoder when running
  in schemaless mode
- Fixed Character types instantiation from OctetString type -- double
  unicode decoding may have scrambled the data

Revision 0.3.3, released 27-08-2017
-----------------------------------

- Improved ASN.1 types instantiation performance
- Improved BER/CER/DER decoder performance by not unconditionally casting
  substrate into str/bytes.
- Fixed exponential index size growth bug when building ambiguous
  NamedTypes tree
- Fixed constructed types decoding failure at BER codec if running
  in schema-less mode
- Fixed crash on prettyPrint'ing a SEQUENCE with no defined components
- Fixed SetOf ordering at CER/DER encoder
- Fixed crash on conditional binascii module import
- Fix to TagSet hash value build

Revision 0.3.2, released 04-08-2017
-----------------------------------

- Fixed SequenceOf/SetOf types initialization syntax to remain
  backward compatible with pyasn1 0.2.*
- Rectified thread safety issues by moving lazy, run-time computation
  into object initializer.
- Fixed .isValue property to return True for empty SetOf/SequenceOf
  objects
- Fixed GeneralizedTime/UTCTime CER/DER codecs to actually get invoked
- Fixed DER/CER encoders handling optional SEQUENCE/SET fields containing
  nested SEQUENCE/SET with optional fields.
- Fixed crash in SequenceOf/SetOf pretty printing and decoding (in some
  cases)
- Fixed documentation markup issues.

Revision 0.3.1, released 26-07-2017
-----------------------------------

- ASN.1 types __init__(), .clone() and .subtype() signatures
  refactored into keyword arguments to simplify their signatures.
- ASN.1 types initialization refactored to minimize the use of
  relatively expensive isNoValue() call
- Lazily pre-populate list of values of Sequence/Set/Choice types
- NamedTypes comparison made more efficient
- More efficient constraints computation and code clean up
- The __getitem__() implementation of some ASN.1 types & tag object
  refactored for better performance
- BER/CER/DER value encoders refactored to produce either tuple of
  bytes or octet-stream depending on what is more optimal
- Reduced the frequency of expensive isinstance() calls
- Tag-related classes optimized, refactored into properties and
  documented.
- The NamedValues implementation refactored to mimic Python dict, its use
  in ASN.1 types refactored into properties and better documented.
  WARNING: this change introduces a deviation from original API.
- NamedType family of classes overhauled, optimized and documented.
- The `componentType` attribute of constructed ASN.1 types turned
  read-only on instances.
- Sequence/Set DER/CER/DER decoder optimized to skip the case of
  reordered components handling when not necessary.
- Tags and constraints-related getter methods refactored into read-only
  instance attributes.
- The .hasValue() method refactored into .isValue property. All ASN.1
  objects now support them, not just scalars.
- The Real.{isInfinity, isPlusInfinity, isMinusInfinity} methods
  refactored into properties and renamed into IsInf, IsPlusInf and isMinusInf
- The end-of-octets type refactored to ensure it is a singleton. Codecs
  changed to rely on that for better performance.
- Codecs lookup made more efficient at BER/CER/DER decoder main loop by
  assigning `typeId` to every ASN.1 type, not just ambiguous ones.
- The .getComponent*() methods of constructed ASN.1 types changed
  to lazily instantiate underlying type rather than return `None`.
  This should simplify its API as initialization like `X[0][1] = 2` becomes
  possible.
  WARNING: this change introduces a deviation from the original API.
- The .setComponent*() methods of SetOf/SequenceOf types changed not
  to allow uninitialized "holes" inside the sequences of their components.
  They now behave similarly to Python lists.
  WARNING: this change introduces a deviation from the original API.
- Default and optional components en/decoding of Constructed type
  refactored towards better efficiency and more control.
- OctetsString and Any decoder optimized to avoid creating ASN.1
  objects for chunks of substrate. Instead they now join substrate
  chunks together and create ASN.1 object from it just once.
- The GeneralizedTime and UTCTime types now support to/from Python
  datetime object conversion.
- Unit tests added for the `compat` sub-package.
- Fixed BitString named bits initialization bug.
- Fixed non-functional tag cache (when running Python 2) at DER decoder.
- Fixed chunked encoding restriction on DER encoder.
- Fixed SET components ordering at DER encoder.
- Fixed BIT STRING & OCTET STRING encoding to be always non-chunked (e.g.
  primitive) at DER encoder
- Fixed `compat.integer.from_bytes()` behaviour on empty input.

Revision 0.2.3, released 25-02-2017
-----------------------------------

- Improved SEQUENCE/SET/CHOICE decoding performance by maintaining a single shared
  NamedType object for all instances of SEQUENCE/SET object.
- Improved INTEGER encoding/decoding by switching to Python's built-in
  integer serialisation functions.
- Improved BitString performance by rebasing it onto Python int type and leveraging
  fast Integer serialisation functions.
- BitString type usability improved in many ways: for example bitshifting and
  numeric operation on BitString is now possible.
- Minor ObjectIdentifier type performance optimization.
- ASN.1 character types refactored to keep unicode contents internally
  (rather than serialised octet stream) and duck-type it directly.
- ASN.1 OctetString initialized from a Python object performs bytes()
  on it when running on Python 3 (used to do str() which is probably
  less logical).
- Missing support for NoValue.__sizeof__ added.
- Added checks to make sure SEQUENCE/SET components being assigned
  match the prototypes.
- Setter methods for constructed types consistently accept matchTags
  and matchConstraints flags to control the strictness of inner
  components compatibility verification. Previously, these checks
  were tied to verifyConstraints flag, now they are all independent.
- General documentation improvements here and there.
- Fix to __reversed__() magic to make it returning an iterator.
- Test suite simplified and unified.
- The __all__ variable added to most of the Python modules.
- The "test" directory renamed into "tests" not to collide with
  the "test" module.

Revision 0.2.2, released 07-02-2017
-----------------------------------

- FIX TO A SECURITY WEAKNESS: define length only decoders could have successfully
  processed indefinite length serialisation.
- FIX TO A SECURITY WEAKNESS: canonical decoders (CER/DER) may have successfully
  consumed non-canonical variations of (otherwise valid) serialisation.
- Broken Enumerated subtyping fixed.

Revision 0.2.1, released 05-02-2017
-----------------------------------

- FIX TO A SECURITY WEAKNESS: BER decoder improperly cached long tags.
- New "native" codec implemented to transform pyasn1 types to Python built-in types and back.
- Switched to new-style classes.
- Sphinx documentation added.
- BitString improvements:

  * simple string of binary digits is now supported as initializer
  * default str() yields string of binary digits (used to yield str(tuple())
  * binValue and hexValue initializers added
  * .asNumbers(), .asOctets() and asInteger() representation added

- Components of constructed ASN.1 types can now be populated with
  uninitialized ASN.1 objects by assigning either noValue sentinel or
  setupComponent() function return in addition to now-legacy None sentinel.
  This should improve code readability.
- NoValue class improved to become a singleton and catch more kinds
  of access to it.
- Compatibility wrappers str2octs() and oct2strs() fixed to run over
  iso-8859-1 encoding.
- Integer changed to emit Real instance if division produces a float.
- True division operation now supported by Integer type.
- The __contains__(), __reverse__() methods implemented for container types
- Iterator protocol support implemented for all container types.
  Warning, warning, warning: this change may potentially affect backward
  compatibility when:

  * user class overrides __getitem__() without overriding __iter__()
  * when user code iterates over SEQUENCE object to get its components (now keys will be yielded)

- Almost complete Python list and dict protocols added to SequenceOf/SetOf and
  Sequence/Set respectively
- Fix to divmod operation implementation in Integer type.
- Fix to IntegerDecoder's precomputed value map on Python 3.
- Fix to base ASN.1 types to run in "unicode_literals" mode.
- Fix to composite constraints "+" operands ordering (AbstractConstraintSet.__radd__)
- Fix to constraints merge in .subtype() -- on merge existing constraints are
  expanded to accommodate new constraints, not the other way round. When existing
  constraints are wrapped in ConstraintsIntersection composite, additional
  constraints being added on subtyping effectively further narrow the set of
  allowed values, which aligns well with the notion of subtyping.
- Fix to NamedTypes methods to handle .getTagMap() returning None
- Fix to Set/Sequence.setDefaultComponents() to return self
- Copyright notice added to non-trivial source code files.
- Author's email changed, copyright extended to 2017

Revision 0.1.9, released 28-09-2015
-----------------------------------

- Wheel distribution format now supported.
- Extensions added to text files, CVS attic flushed.
- Fix to make uninitialized pyasn1 objects failing properly on hash().
- Fix to ObjectIdentifier initialization from unicode string.
- Fix to CER/DER Boolean decoder - fail on non single-octet payload.

Revision 0.1.8, released 22-06-2015
-----------------------------------

- ObjectIdentifier codec fixed to work properly with arc 0 and arc 2 values.
- Explicit limit on ObjectIdentifier arc value size removed.
- Unicode initializer support added to OctetString type and derivatives.
- New prettyPrintType() abstract method implemented to base pyasn1 types
  to facilitate encoding errors analysis.
- The __str__() method implemented to Tag, TagSet and TagMap classes to
  ease encoding errors troubleshooting.
  easing encoding errors
- Fix to SEQUENCE and SET types to give them their private componentTypes
  collection (which is a NamedTypes object) so that they won't collide in
  a MT execution environment.
- Missing T61String,ISO646String character types and ObjectDescriptor useful
  type added.
- Distribute is gone, switched to setuptools completely.
- Missing NamedValues.__repr__() added.
- The base.NoValue() class, that indicates uninitialized ASN.1 object,
  made public.
- The base.NoValue() class instances now support __repr__() what makes
  possible to perform repr() on uninitialized pyasn1 types objects.
- When comparing ASN.1 types, by-tag and/or by-constraints matching
  can now be performed with the isSuperTypeOf()/isSameTypeWith() optional
  flags.
- Constructed types now verify their consistency by invoking 
  isSameTypeWith(matchTags=True, matchConstraints=False) and
  isSuperTypeOf(matchTags=False, matchConstraints=True) for each of their
  components rather than isSuperTypeOf() as it used to be. Constriants check 
  could be enforced to isSameTypeWith() with the strictConstraints=True
  constructed classes attribute.
- Constructed types can now be initialized with new .setComponents() method
  which accepts both var-args and keyword-args. Default repr() modified to
  reflect this change.
- NamedTypes() and NamedValues() made comparable.
- Test coverage extended to cover pyasn1 types __repr__() function.
- The abs(Integer()) & abs(Real()) operation now returns respective pyasn1 
  type, not a Python type.
- More Python magic methods implementations added to Integer & Real classes
  (e.g.  __pos__, __neg__, __round__, __floor__, __ceil__, __trunc__)
- The Integer.__invert__ Python magic method implemented.
- The OctetString.__int__() and .__float__() magic methods implemented.
- Handle the case of null writer at Debug printer.
- BitString encoder/decoder performance improved.
- Built-in debugging is now based on Python logging module.
- Fix to NamedType.__repr__() to work properly.
- Fixes to __repr__() implementation of many built-in ASN.1 types to take into
  account all of their initializers such as tagSet, subtypeSpec etc.
- String typed float initializer to REAL type now supported.
- Float typed mantissa initializer to REAL type for base 2 added.
- Encoding bases 8 and 16 support for REAL type binary encoder added.
- More strict CER/DER encoders added for GeneralizedTime and UTCTime types.
- Asn1Item.hasValue() added to easily distinguish initalized ASN.1 objects
  from uninitialized ones (e.g. pure types).
- Fix to REAL type binary decoder to handle different bases and scale factor.
- Fix to TagSet.repr() to include [obsolete] baseTag information.
- Fix to broken REAL type decoding handling.
- Fix to BitString and OctetString decoders dealing with constructed
  encoding -- it used to be possible to embed other types in substrate.
- DER codec hardened not to tolerate indefinite length encoding/decoding.
- Fix to end-of-octest sentinel handling:

  + require strict two-zeros sentinel encoding
  + recognize EOO sentinel only when explicitly requested by caller
    of the decoder via allowEoo=True parameter (warning: API change)

Revision 0.1.7
--------------

- License updated to vanilla BSD 2-Clause to ease package use
  (https://opensource.org/licenses/BSD-2-Clause).
- Test suite made discoverable by unittest/unittest2 discovery feature.
- Fix to decoder working on indefinite length substrate -- end-of-octets
  marker is now detected by both tag and value. Otherwise zero values may
  interfere with end-of-octets marker.
- Fix to decoder to fail in cases where tagFormat indicates inappropriate
  format for the type (e.g. BOOLEAN is always PRIMITIVE, SET is always 
  CONSTRUCTED and OCTET STRING is either of the two)
- Fix to REAL type encoder to force primitive encoding form encoding.
- Fix to CHOICE decoder to handle explicitly tagged, indefinite length
  mode encoding
- Fix to REAL type decoder to handle negative REAL values correctly. Test
  case added.

Revision 0.1.6
--------------

- The compact (valueless) way of encoding zero INTEGERs introduced in
  0.1.5 seems to fail miserably as the world is filled with broken
  BER decoders. So we had to back off the *encoder* for a while.
  There's still the IntegerEncoder.supportCompactZero flag which
  enables compact encoding form whenever it evaluates to True.
- Report package version on debugging code initialization.

Revision 0.1.5
--------------

- Documentation updated and split into chapters to better match
  web-site contents.
- Make prettyPrint() working for non-initialized pyasn1 data objects. It
  used to throw an exception.
- Fix to encoder to produce empty-payload INTEGER values for zeros
- Fix to decoder to support empty-payload INTEGER and REAL values
- Fix to unit test suites imports to be able to run each from
  their current directory

Revision 0.1.4
--------------

- Built-in codec debugging facility added
- Added some more checks to ObjectIdentifier BER encoder catching
  posible 2^8 overflow condition by two leading sub-OIDs
- Implementations overriding the AbstractDecoder.valueDecoder method
  changed to return the rest of substrate behind the item being processed
  rather than the unprocessed substrate within the item (which is usually
  empty).
- Decoder's recursiveFlag feature generalized as a user callback function
  which is passed an uninitialized object recovered from substrate and
  its uninterpreted payload.
- Catch inappropriate substrate type passed to decoder.
- Expose tagMap/typeMap/Decoder objects at DER decoder to uniform API.
- Obsolete __init__.MajorVersionId replaced with __init__.__version__
  which is now in-sync with distutils.
- Package classifiers updated.
- The __init__.py's made non-empty (rumors are that they may be optimized 
  out by package managers).
- Bail out gracefully whenever Python version is older than 2.4.
- Fix to Real codec exponent encoding (should be in 2's complement form),
  some more test cases added.
- Fix in Boolean truth testing built-in methods
- Fix to substrate underrun error handling at ObjectIdentifier BER decoder
- Fix to BER Boolean decoder that allows other pre-computed
  values besides 0 and 1
- Fix to leading 0x80 octet handling in DER/CER/DER ObjectIdentifier decoder.
  See https://www.esat.kuleuven.be/cosic/publications/article-1432.pdf

Revision 0.1.3
--------------

- Include class name into asn1 value constraint violation exception.
- Fix to OctetString.prettyOut() method that looses leading zero when
  building hex string.

Revision 0.1.2
--------------

- Fix to __long__() to actually return longs on py2k
- Fix to OctetString.__str__() workings of a non-initialized object.
- Fix to quote initializer of OctetString.__repr__()
- Minor fix towards ObjectIdentifier.prettyIn() reliability
- ObjectIdentifier.__str__() is aliased to prettyPrint()
- Exlicit repr() calls replaced with '%r'

Revision 0.1.1
--------------

- Hex/bin string initializer to OctetString object reworked
  (in a backward-incompatible manner)
- Fixed float() infinity compatibility issue (affects 2.5 and earlier)
- Fixed a bug/typo at Boolean CER encoder.
- Major overhawl for Python 2.4 -- 3.2 compatibility:
  + get rid of old-style types
  + drop string module usage
  + switch to rich comparation
  + drop explicit long integer type use
  + map()/filter() replaced with list comprehension
  + apply() replaced with \*/\*\*args
  + switched to use 'key' sort() callback function
  + support both __nonzero__() and __bool__() methods
  + modified not to use py3k-incompatible exception syntax
  + getslice() operator fully replaced with getitem()
  + dictionary operations made 2K/3K compatible
  + base type for encoding substrate and OctetString-based types
  is now 'bytes' when running py3k and 'str' otherwise
  + OctetString and derivatives now unicode compliant.
  + OctetString now supports two python-neutral getters: asOcts() & asInts()
  + print OctetString content in hex whenever it is not printable otherwise
  + in test suite, implicit relative import replaced with the absolute one
  + in test suite, string constants replaced with numerics

Revision 0.0.13
---------------

- Fix to base10 normalization function that loops on univ.Real(0)

Revision 0.0.13b
----------------

- ASN.1 Real type is now supported properly.
- Objects of Constructed types now support __setitem__()
- Set/Sequence objects can now be addressed by their field names (string index)
  and position (integer index).
- Typo fix to ber.SetDecoder code that prevented with schema decoding
  operation.
- Fix to explicitly tagged items decoding support.
- Fix to OctetString.prettyPrint() to better handle non-printable content.
- Fix to repr() workings of Choice objects.

Revision 0.0.13a
----------------

- Major codec re-design.
- Documentation significantly improved.
- ASN.1 Any type is now supported.
- All example ASN.1 modules moved to separate pyasn1-modules package.
- Fix to initial sub-OID overflow condition detection an encoder.
- BitString initialization value verification improved.
- The Set/Sequence.getNameByPosition() method implemented.
- Fix to proper behaviour of PermittedAlphabetConstraint object.
- Fix to improper Boolean substrate handling at CER/DER decoders.
- Changes towards performance improvement:

  + all dict.has_key() & dict.get() invocations replaced with modern syntax
    (this breaks compatibility with Python 2.1 and older).
  + tag and tagset caches introduced to decoder
  + decoder code improved to prevent unnecessary pyasn1 objects creation
  + allow disabling components verification when setting components to
    structured types, this is used by decoder whilst running with schema
    mode.
  + BER decoder for integer values now looks up a small set of pre-computed
    substrate values to save on decoding.
  + a few pre-computed values configured to ObjectIdentifier BER encoder.
  + ChoiceDecoder split-off SequenceOf one to save on unnecessary checks.
  + replace slow hasattr()/getattr() calls with isinstance() introspection.
  + track the number of initialized components of Constructed types to save
    on default/optional components initialization.
  + added a shortcut ObjectIdentifier.asTuple() to be used instead of
    __getitem__() in hotspots.
  + use Tag.asTuple() and pure integers at tag encoder.
  + introduce and use in decoder the baseTagSet attribute of the built-in
    ASN.1 types.

Revision 0.0.12a
----------------

- The individual tag/length/value processing methods of 
  encoder.AbstractItemEncoder renamed (leading underscore stripped)
  to promote overloading in cases where partial substrate processing
  is required.
- The ocsp.py, ldap.py example scripts added.
- Fix to univ.ObjectIdentifier input value handler to disallow negative
  sub-IDs.

Revision 0.0.11a
----------------

- Decoder can now treat values of unknown types as opaque OctetString.
- Fix to Set/SetOf type decoder to handle uninitialized scalar SetOf 
  components correctly.

Revision 0.0.10a
----------------

- API versioning mechanics retired (pyasn1.v1 -> pyasn1) what makes
  it possible to zip-import pyasn1 sources (used by egg and py2exe).

Revision 0.0.9a
---------------

- Allow any non-zero values in Boolean type BER decoder, as it's in
  accordnance with the standard.

Revision 0.0.8a
---------------

- Integer.__index__() now supported (for Python 2.5+).
- Fix to empty value encoding in BitString encoder, test case added.
- Fix to SequenceOf decoder that prevents it skipping possible Choice
  typed inner component.
- Choice.getName() method added for getting currently set component
  name.
- OctetsString.prettyPrint() does a single str() against its value
  eliminating an extra quotes.

Revision 0.0.7a
---------------

- Large tags (>31) now supported by codecs.
- Fix to encoder to properly handle explicitly tagged untagged items.
- All possible value lengths (up to 256^126) now supported by encoders.
- Fix to Tag class constructor to prevent negative IDs.

Revision 0.0.6a
---------------

- Make use of setuptools.
- Constraints derivation verification (isSuperTypeOf()/isSubTypeOf()) fixed.
- Fix to constraints comparation logic -- can't cmp() hash values as it
  may cause false positives due to hash conflicts.

Revision 0.0.5a
---------------

- Integer BER codec reworked fixing negative values encoding bug.
- clone() and subtype() methods of Constructed ASN.1 classes now 
  accept optional cloneValueFlag flag which controls original value
  inheritance. The default is *not* to inherit original value for 
  performance reasons (this may affect backward compatibility).
  Performance penalty may be huge on deeply nested Constructed objects
  re-creation.
- Base ASN.1 types (pyasn1.type.univ.*) do not have default values
  anymore. They remain uninitialized acting as ASN.1 types. In 
  this model, initialized ASN.1 types represent either types with
  default value installed or a type instance.
- Decoders' prototypes are now class instances rather than classes.
  This is to simplify initial value installation to decoder's
  prototype value.
- Bugfix to BitString BER decoder (trailing bits not regarded).
- Bugfix to Constraints use as mapping keys.
- Bugfix to Integer & BitString clone() methods
- Bugix to the way to distinguish Set from SetOf at CER/DER SetOfEncoder
- Adjustments to make it running on Python 1.5.
- In tests, substrate constants converted from hex escaped literals into
  octals to overcome indefinite hex width issue occuring in young Python.
- Minor performance optimization of TagSet.isSuperTagSetOf() method
- examples/sshkey.py added

Revision 0.0.4a
---------------

* Asn1ItemBase.prettyPrinter() -> \*.prettyPrint()

Revision 0.0.3a
---------------

* Simple ASN1 objects now hash to their Python value and don't
  depend upon tag/constraints/etc.
* prettyIn & prettyOut methods of SimplleAsn1Object become public
* many syntax fixes

Revision 0.0.2a
---------------

* ConstraintsIntersection.isSuperTypeOf() and 
  ConstraintsIntersection.hasConstraint() implemented
* Bugfix to NamedValues initialization code
* +/- operators added to NamedValues objects
* Integer.__abs__() & Integer.subtype() added
* ObjectIdentifier.prettyOut() fixes
* Allow subclass components at SequenceAndSetBase
* AbstractConstraint.__cmp__() dropped
* error.Asn1Error replaced with error.PyAsn1Error

Revision 0.0.1a
---------------

* Initial public alpha release<|MERGE_RESOLUTION|>--- conflicted
+++ resolved
@@ -5,8 +5,6 @@
 - Added `omitEmptyOptionals` option which is respected by `Sequence`
   and `Set` encoders. When `omitEmptyOptionals` is set to `True`, empty
   initialized optional components are not encoded. Default is `False`.
-<<<<<<< HEAD
-=======
 - New elements to `SequenceOf`/`SetOf` objects can now be added at any
   position - the requirement for the new elements to reside at the end
   of the existing ones (i.e. s[len(s)] = 123) is removed.
@@ -28,7 +26,6 @@
   becomes a value object.
 - Added `.reset()` method to all constructed types to turn value object
   into a schema object.
->>>>>>> 66d329ac
 
 Revision 0.4.5, released 29-12-2018
 -----------------------------------
