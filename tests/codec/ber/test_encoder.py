--- conflicted
+++ resolved
@@ -428,32 +428,17 @@
         ) == ints2octs((9, 7, 3, 49, 50, 51, 69, 49, 49))
 
 
-<<<<<<< HEAD
 class UniversalStringEncoderTestCase(BaseTestCase):
     def testEncoding(self):
-        assert encoder.encode(char.UniversalString(sys.version_info[0] == 3 and 'abc' or unicode('abc'))) == ints2octs(
+        assert encoder.encode(char.UniversalString(sys.version_info[0] >= 3 and 'abc' or unicode('abc'))) == ints2octs(
             (28, 12, 0, 0, 0, 97, 0, 0, 0, 98, 0, 0, 0, 99)), 'Incorrect encoding'
 
 
 class UniversalStringEncoderWithSchemaTestCase(BaseTestCase):
     def testEncoding(self):
         assert encoder.encode(
-            sys.version_info[0] == 3 and 'abc' or unicode('abc'), asn1Spec=char.UniversalString()
+            sys.version_info[0] >= 3 and 'abc' or unicode('abc'), asn1Spec=char.UniversalString()
         ) == ints2octs((28, 12, 0, 0, 0, 97, 0, 0, 0, 98, 0, 0, 0, 99)), 'Incorrect encoding'
-=======
-if sys.version_info[0:2] > (2, 5):
-    class UniversalStringEncoderTestCase(BaseTestCase):
-        def testEncoding(self):
-            assert encoder.encode(char.UniversalString(sys.version_info[0] >= 3 and 'abc' or unicode('abc'))) == ints2octs(
-                (28, 12, 0, 0, 0, 97, 0, 0, 0, 98, 0, 0, 0, 99)), 'Incorrect encoding'
-
-
-    class UniversalStringEncoderWithSchemaTestCase(BaseTestCase):
-        def testEncoding(self):
-            assert encoder.encode(
-                sys.version_info[0] >= 3 and 'abc' or unicode('abc'), asn1Spec=char.UniversalString()
-            ) == ints2octs((28, 12, 0, 0, 0, 97, 0, 0, 0, 98, 0, 0, 0, 99)), 'Incorrect encoding'
->>>>>>> e51d6f52
 
 
 class BMPStringEncoderTestCase(BaseTestCase):
