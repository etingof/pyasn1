--- conflicted
+++ resolved
@@ -8,17 +8,9 @@
 import io
 import os
 import sys
-<<<<<<< HEAD
 import tempfile
+import unittest
 import zipfile
-try:
-    import unittest2 as unittest
-
-except ImportError:
-    import unittest
-=======
-import unittest
->>>>>>> f10434e3
 
 from tests.base import BaseTestCase
 
