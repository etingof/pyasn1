#
# This file is part of pyasn1 software.
#
# Copyright (c) 2005-2017, Ilya Etingof <etingof@gmail.com>
# License: http://pyasn1.sf.net/license.html
#
import sys
try:
    import unittest2 as unittest
except ImportError:
    import unittest

<<<<<<< HEAD
from pyasn1.type import tag, namedtype, opentype, univ, char
=======
from tests.base import BaseTestCase

from pyasn1.type import tag, namedtype, univ, char
>>>>>>> 3182ecf8
from pyasn1.codec.ber import decoder, eoo
from pyasn1.compat.octets import ints2octs, str2octs, null
from pyasn1.error import PyAsn1Error


class LargeTagDecoderTestCase(BaseTestCase):
    def testLargeTag(self):
        assert decoder.decode(ints2octs((127, 141, 245, 182, 253, 47, 3, 2, 1, 1))) == (1, null)

    def testLongTag(self):
        assert decoder.decode(ints2octs((0x1f, 2, 1, 0)))[0].tagSet == univ.Integer.tagSet

    def testTagsEquivalence(self):
        integer = univ.Integer(2).subtype(implicitTag=tag.Tag(tag.tagClassContext, 0, 0))
        assert decoder.decode(ints2octs((0x9f, 0x80, 0x00, 0x02, 0x01, 0x02)), asn1Spec=integer) == decoder.decode(
            ints2octs((0x9f, 0x00, 0x02, 0x01, 0x02)), asn1Spec=integer)


class DecoderCacheTestCase(BaseTestCase):
    def testCache(self):
        assert decoder.decode(ints2octs((0x1f, 2, 1, 0))) == decoder.decode(ints2octs((0x1f, 2, 1, 0)))


class IntegerDecoderTestCase(BaseTestCase):
    def testPosInt(self):
        assert decoder.decode(ints2octs((2, 1, 12))) == (12, null)

    def testNegInt(self):
        assert decoder.decode(ints2octs((2, 1, 244))) == (-12, null)

    def testZero(self):
        assert decoder.decode(ints2octs((2, 0))) == (0, null)

    def testZeroLong(self):
        assert decoder.decode(ints2octs((2, 1, 0))) == (0, null)

    def testMinusOne(self):
        assert decoder.decode(ints2octs((2, 1, 255))) == (-1, null)

    def testPosLong(self):
        assert decoder.decode(
            ints2octs((2, 9, 0, 255, 255, 255, 255, 255, 255, 255, 255))
        ) == (0xffffffffffffffff, null)

    def testNegLong(self):
        assert decoder.decode(
            ints2octs((2, 9, 255, 0, 0, 0, 0, 0, 0, 0, 1))
        ) == (-0xffffffffffffffff, null)

    def testSpec(self):
        try:
            decoder.decode(
                ints2octs((2, 1, 12)), asn1Spec=univ.Null()
            ) == (12, null)
        except PyAsn1Error:
            pass
        else:
            assert 0, 'wrong asn1Spec worked out'
        assert decoder.decode(
            ints2octs((2, 1, 12)), asn1Spec=univ.Integer()
        ) == (12, null)

    def testTagFormat(self):
        try:
            decoder.decode(ints2octs((34, 1, 12)))
        except PyAsn1Error:
            pass
        else:
            assert 0, 'wrong tagFormat worked out'


class BooleanDecoderTestCase(BaseTestCase):
    def testTrue(self):
        assert decoder.decode(ints2octs((1, 1, 1))) == (1, null)

    def testTrueNeg(self):
        assert decoder.decode(ints2octs((1, 1, 255))) == (1, null)

    def testExtraTrue(self):
        assert decoder.decode(ints2octs((1, 1, 1, 0, 120, 50, 50))) == (1, ints2octs((0, 120, 50, 50)))

    def testFalse(self):
        assert decoder.decode(ints2octs((1, 1, 0))) == (0, null)

    def testTagFormat(self):
        try:
            decoder.decode(ints2octs((33, 1, 1)))
        except PyAsn1Error:
            pass
        else:
            assert 0, 'wrong tagFormat worked out'


class BitStringDecoderTestCase(BaseTestCase):
    def testDefMode(self):
        assert decoder.decode(
            ints2octs((3, 3, 1, 169, 138))
        ) == ((1, 0, 1, 0, 1, 0, 0, 1, 1, 0, 0, 0, 1, 0, 1), null)

    def testIndefMode(self):
        assert decoder.decode(
            ints2octs((3, 3, 1, 169, 138))
        ) == ((1, 0, 1, 0, 1, 0, 0, 1, 1, 0, 0, 0, 1, 0, 1), null)

    def testDefModeChunked(self):
        assert decoder.decode(
            ints2octs((35, 8, 3, 2, 0, 169, 3, 2, 1, 138))
        ) == ((1, 0, 1, 0, 1, 0, 0, 1, 1, 0, 0, 0, 1, 0, 1), null)

    def testIndefModeChunked(self):
        assert decoder.decode(
            ints2octs((35, 128, 3, 2, 0, 169, 3, 2, 1, 138, 0, 0))
        ) == ((1, 0, 1, 0, 1, 0, 0, 1, 1, 0, 0, 0, 1, 0, 1), null)

    def testDefModeChunkedSubst(self):
        assert decoder.decode(
            ints2octs((35, 8, 3, 2, 0, 169, 3, 2, 1, 138)),
            substrateFun=lambda a, b, c: (b, b[c:])
        ) == (ints2octs((3, 2, 0, 169, 3, 2, 1, 138)), str2octs(''))

    def testIndefModeChunkedSubst(self):
        assert decoder.decode(
            ints2octs((35, 128, 3, 2, 0, 169, 3, 2, 1, 138, 0, 0)),
            substrateFun=lambda a, b, c: (b, str2octs(''))
        ) == (ints2octs((3, 2, 0, 169, 3, 2, 1, 138, 0, 0)), str2octs(''))

    def testTypeChecking(self):
        try:
            decoder.decode(ints2octs((35, 4, 2, 2, 42, 42)))
        except PyAsn1Error:
            pass
        else:
            assert 0, 'accepted mis-encoded bit-string constructed out of an integer'


class OctetStringDecoderTestCase(BaseTestCase):
    def testDefMode(self):
        assert decoder.decode(
            ints2octs((4, 15, 81, 117, 105, 99, 107, 32, 98, 114, 111, 119, 110, 32, 102, 111, 120))
        ) == (str2octs('Quick brown fox'), null)

    def testIndefMode(self):
        assert decoder.decode(
            ints2octs((36, 128, 4, 15, 81, 117, 105, 99, 107, 32, 98, 114, 111, 119, 110, 32, 102, 111, 120, 0, 0))
        ) == (str2octs('Quick brown fox'), null)

    def testDefModeChunked(self):
        assert decoder.decode(
            ints2octs(
                (36, 23, 4, 4, 81, 117, 105, 99, 4, 4, 107, 32, 98, 114, 4, 4, 111, 119, 110, 32, 4, 3, 102, 111, 120))
        ) == (str2octs('Quick brown fox'), null)

    def testIndefModeChunked(self):
        assert decoder.decode(
            ints2octs((36, 128, 4, 4, 81, 117, 105, 99, 4, 4, 107, 32, 98, 114, 4, 4, 111, 119, 110, 32, 4, 3, 102, 111,
                       120, 0, 0))
        ) == (str2octs('Quick brown fox'), null)

    def testDefModeChunkedSubst(self):
        assert decoder.decode(
            ints2octs(
                (36, 23, 4, 4, 81, 117, 105, 99, 4, 4, 107, 32, 98, 114, 4, 4, 111, 119, 110, 32, 4, 3, 102, 111, 120)),
            substrateFun=lambda a, b, c: (b, b[c:])
        ) == (ints2octs((4, 4, 81, 117, 105, 99, 4, 4, 107, 32, 98, 114, 4, 4, 111, 119, 110, 32, 4, 3, 102, 111, 120)), str2octs(''))

    def testIndefModeChunkedSubst(self):
        assert decoder.decode(
            ints2octs((36, 128, 4, 4, 81, 117, 105, 99, 4, 4, 107, 32, 98, 114, 4, 4, 111, 119, 110, 32, 4, 3, 102, 111,
                       120, 0, 0)),
            substrateFun=lambda a, b, c: (b, str2octs(''))
        ) == (ints2octs(
            (4, 4, 81, 117, 105, 99, 4, 4, 107, 32, 98, 114, 4, 4, 111, 119, 110, 32, 4, 3, 102, 111, 120, 0, 0)), str2octs(''))


class ExpTaggedOctetStringDecoderTestCase(BaseTestCase):
    def setUp(self):
        BaseTestCase.setUp(self)
        self.o = univ.OctetString(
            'Quick brown fox',
            tagSet=univ.OctetString.tagSet.tagExplicitly(
                tag.Tag(tag.tagClassApplication, tag.tagFormatSimple, 5)
            ))

    def testDefMode(self):
        o, r = decoder.decode(
            ints2octs((101, 17, 4, 15, 81, 117, 105, 99, 107, 32, 98, 114, 111, 119, 110, 32, 102, 111, 120))
        )
        assert not r
        assert self.o == o
        assert self.o.tagSet == o.tagSet
        assert self.o.isSameTypeWith(o)

    def testIndefMode(self):
        o, r = decoder.decode(
            ints2octs((101, 128, 36, 128, 4, 15, 81, 117, 105, 99, 107, 32, 98, 114, 111, 119, 110, 32, 102, 111, 120, 0, 0, 0, 0))
        )
        assert not r
        assert self.o == o
        assert self.o.tagSet == o.tagSet
        assert self.o.isSameTypeWith(o)

    def testDefModeChunked(self):
        o, r = decoder.decode(
            ints2octs((101, 25, 36, 23, 4, 4, 81, 117, 105, 99, 4, 4, 107, 32, 98, 114, 4, 4, 111, 119, 110, 32, 4, 3, 102, 111, 120))
        )
        assert not r
        assert self.o == o
        assert self.o.tagSet == o.tagSet
        assert self.o.isSameTypeWith(o)

    def testIndefModeChunked(self):
        o, r = decoder.decode(
            ints2octs((101, 128, 36, 128, 4, 4, 81, 117, 105, 99, 4, 4, 107, 32, 98, 114, 4, 4, 111, 119, 110, 32, 4, 3, 102, 111, 120, 0, 0, 0, 0))
        )
        assert not r
        assert self.o == o
        assert self.o.tagSet == o.tagSet
        assert self.o.isSameTypeWith(o)

    def testDefModeSubst(self):
        assert decoder.decode(
            ints2octs((101, 17, 4, 15, 81, 117, 105, 99, 107, 32, 98, 114, 111, 119, 110, 32, 102, 111, 120)),
            substrateFun=lambda a, b, c: (b, b[c:])
        ) == (ints2octs((4, 15, 81, 117, 105, 99, 107, 32, 98, 114, 111, 119, 110, 32, 102, 111, 120)), str2octs(''))

    def testIndefModeSubst(self):
        assert decoder.decode(
            ints2octs((
                      101, 128, 36, 128, 4, 15, 81, 117, 105, 99, 107, 32, 98, 114, 111, 119, 110, 32, 102, 111, 120, 0,
                      0, 0, 0)),
            substrateFun=lambda a, b, c: (b, str2octs(''))
        ) == (ints2octs(
            (36, 128, 4, 15, 81, 117, 105, 99, 107, 32, 98, 114, 111, 119, 110, 32, 102, 111, 120, 0, 0, 0, 0)), str2octs(''))


class NullDecoderTestCase(BaseTestCase):
    def testNull(self):
        assert decoder.decode(ints2octs((5, 0))) == (null, null)

    def testTagFormat(self):
        try:
            decoder.decode(ints2octs((37, 0)))
        except PyAsn1Error:
            pass
        else:
            assert 0, 'wrong tagFormat worked out'


# Useful analysis of OID encoding issues could be found here:
# http://www.viathinksoft.de/~daniel-marschall/asn.1/oid_facts.html
class ObjectIdentifierDecoderTestCase(BaseTestCase):
    def testOne(self):
        assert decoder.decode(
            ints2octs((6, 6, 43, 6, 0, 191, 255, 126))
        ) == ((1, 3, 6, 0, 0xffffe), null)

    def testEdge1(self):
        assert decoder.decode(
            ints2octs((6, 1, 39))
        ) == ((0, 39), null)

    def testEdge2(self):
        assert decoder.decode(
            ints2octs((6, 1, 79))
        ) == ((1, 39), null)

    def testEdge3(self):
        assert decoder.decode(
            ints2octs((6, 1, 120))
        ) == ((2, 40), null)

    def testEdge4(self):
        assert decoder.decode(
            ints2octs((6, 5, 0x90, 0x80, 0x80, 0x80, 0x4F))
        ) == ((2, 0xffffffff), null)

    def testEdge5(self):
        assert decoder.decode(
            ints2octs((6, 1, 0x7F))
        ) == ((2, 47), null)

    def testEdge6(self):
        assert decoder.decode(
            ints2octs((6, 2, 0x81, 0x00))
        ) == ((2, 48), null)

    def testEdge7(self):
        assert decoder.decode(
            ints2octs((6, 3, 0x81, 0x34, 0x03))
        ) == ((2, 100, 3), null)

    def testEdge8(self):
        assert decoder.decode(
            ints2octs((6, 2, 133, 0))
        ) == ((2, 560), null)

    def testEdge9(self):
        assert decoder.decode(
            ints2octs((6, 4, 0x88, 0x84, 0x87, 0x02))
        ) == ((2, 16843570), null)

    def testNonLeading0x80(self):
        assert decoder.decode(
            ints2octs((6, 5, 85, 4, 129, 128, 0)),
        ) == ((2, 5, 4, 16384), null)

    def testLeading0x80Case1(self):
        try:
            decoder.decode(
                ints2octs((6, 5, 85, 4, 128, 129, 0))
            )
        except PyAsn1Error:
            pass
        else:
            assert 0, 'Leading 0x80 tolarated'

    def testLeading0x80Case2(self):
        try:
            decoder.decode(
                ints2octs((6, 7, 1, 0x80, 0x80, 0x80, 0x80, 0x80, 0x7F))
            )
        except PyAsn1Error:
            pass
        else:
            assert 0, 'Leading 0x80 tolarated'

    def testLeading0x80Case3(self):
        try:
            decoder.decode(
                ints2octs((6, 2, 0x80, 1))
            )
        except PyAsn1Error:
            pass
        else:
            assert 0, 'Leading 0x80 tolarated'

    def testLeading0x80Case4(self):
        try:
            decoder.decode(
                ints2octs((6, 2, 0x80, 0x7F))
            )
        except PyAsn1Error:
            pass
        else:
            assert 0, 'Leading 0x80 tolarated'

    def testTagFormat(self):
        try:
            decoder.decode(ints2octs((38, 1, 239)))
        except PyAsn1Error:
            pass
        else:
            assert 0, 'wrong tagFormat worked out'

    def testZeroLength(self):
        try:
            decoder.decode(ints2octs((6, 0, 0)))
        except PyAsn1Error:
            pass
        else:
            assert 0, 'zero length tolarated'

    def testIndefiniteLength(self):
        try:
            decoder.decode(ints2octs((6, 128, 0)))
        except PyAsn1Error:
            pass
        else:
            assert 0, 'indefinite length tolarated'

    def testReservedLength(self):
        try:
            decoder.decode(ints2octs((6, 255, 0)))
        except PyAsn1Error:
            pass
        else:
            assert 0, 'reserved length tolerated'

    def testLarge1(self):
        assert decoder.decode(
            ints2octs((0x06, 0x11, 0x83, 0xC6, 0xDF, 0xD4, 0xCC, 0xB3, 0xFF, 0xFF, 0xFE, 0xF0, 0xB8, 0xD6, 0xB8, 0xCB,
                       0xE2, 0xB7, 0x17))
        ) == ((2, 18446744073709551535184467440737095), null)

    def testLarge2(self):
        assert decoder.decode(
            ints2octs((0x06, 0x13, 0x88, 0x37, 0x83, 0xC6, 0xDF, 0xD4, 0xCC, 0xB3, 0xFF, 0xFF, 0xFE, 0xF0, 0xB8, 0xD6,
                       0xB8, 0xCB, 0xE2, 0xB6, 0x47))
        ) == ((2, 999, 18446744073709551535184467440737095), null)


class RealDecoderTestCase(BaseTestCase):
    def testChar(self):
        assert decoder.decode(
            ints2octs((9, 7, 3, 49, 50, 51, 69, 49, 49))
        ) == (univ.Real((123, 10, 11)), null)

    def testBin1(self):  # check base = 2
        assert decoder.decode(  # (0.5, 2, 0) encoded with base = 2
            ints2octs((9, 3, 128, 255, 1))
        ) == (univ.Real((1, 2, -1)), null)

    def testBin2(self):  # check base = 2 and scale factor
        assert decoder.decode(  # (3.25, 2, 0) encoded with base = 8
            ints2octs((9, 3, 148, 255, 13))
        ) == (univ.Real((26, 2, -3)), null)

    def testBin3(self):  # check base = 16
        assert decoder.decode(  # (0.00390625, 2, 0) encoded with base = 16
            ints2octs((9, 3, 160, 254, 1))
        ) == (univ.Real((1, 2, -8)), null)

    def testBin4(self):  # check exponenta = 0
        assert decoder.decode(  # (1, 2, 0) encoded with base = 2
            ints2octs((9, 3, 128, 0, 1))
        ) == (univ.Real((1, 2, 0)), null)

    def testBin5(self):  # case of 2 octs for exponenta and negative exponenta
        assert decoder.decode(  # (3, 2, -1020) encoded with base = 16
            ints2octs((9, 4, 161, 255, 1, 3))
        ) == (univ.Real((3, 2, -1020)), null)

# TODO: this requires Real type comparison fix

#    def testBin6(self):
#        assert decoder.decode(
#            ints2octs((9, 5, 162, 0, 255, 255, 1))
#        ) == (univ.Real((1, 2, 262140)), null)

#    def testBin7(self):
#        assert decoder.decode(
#            ints2octs((9, 7, 227, 4, 1, 35, 69, 103, 1))
#        ) == (univ.Real((-1, 2, 76354972)), null)

    def testPlusInf(self):
        assert decoder.decode(
            ints2octs((9, 1, 64))
        ) == (univ.Real('inf'), null)

    def testMinusInf(self):
        assert decoder.decode(
            ints2octs((9, 1, 65))
        ) == (univ.Real('-inf'), null)

    def testEmpty(self):
        assert decoder.decode(
            ints2octs((9, 0))
        ) == (univ.Real(0.0), null)

    def testTagFormat(self):
        try:
            decoder.decode(ints2octs((41, 0)))
        except PyAsn1Error:
            pass
        else:
            assert 0, 'wrong tagFormat worked out'

    def testShortEncoding(self):
        try:
            decoder.decode(ints2octs((9, 1, 131)))
        except PyAsn1Error:
            pass
        else:
            assert 0, 'accepted too-short real'


if sys.version_info[0:2] > (2, 5):
    class UniversalStringDecoderTestCase(BaseTestCase):
        def testDecoder(self):
            assert decoder.decode(ints2octs((28, 12, 0, 0, 0, 97, 0, 0, 0, 98, 0, 0, 0, 99))) == (char.UniversalString(sys.version_info[0] == 3 and 'abc' or unicode('abc')), null)


class BMPStringDecoderTestCase(BaseTestCase):
    def testDecoder(self):
        assert decoder.decode(ints2octs((30, 6, 0, 97, 0, 98, 0, 99))) == (char.BMPString(sys.version_info[0] == 3 and 'abc' or unicode('abc')), null)


class UTF8StringDecoderTestCase(BaseTestCase):
    def testDecoder(self):
        assert decoder.decode(ints2octs((12, 3, 97, 98, 99))) == (char.UTF8String(sys.version_info[0] == 3 and 'abc' or unicode('abc')), null)


class SequenceOfDecoderTestCase(BaseTestCase):
    def setUp(self):
        BaseTestCase.setUp(self)

        self.s = univ.SequenceOf(componentType=univ.OctetString())
        self.s.setComponentByPosition(0, univ.OctetString('quick brown'))

    def testDefMode(self):
        assert decoder.decode(
            ints2octs((48, 13, 4, 11, 113, 117, 105, 99, 107, 32, 98, 114, 111, 119, 110))
        ) == (self.s, null)

    def testIndefMode(self):
        assert decoder.decode(
            ints2octs((48, 128, 4, 11, 113, 117, 105, 99, 107, 32, 98, 114, 111, 119, 110, 0, 0))
        ) == (self.s, null)

    def testDefModeChunked(self):
        assert decoder.decode(
            ints2octs((48, 19, 36, 17, 4, 4, 113, 117, 105, 99, 4, 4, 107, 32, 98, 114, 4, 3, 111, 119, 110))
        ) == (self.s, null)

    def testIndefModeChunked(self):
        assert decoder.decode(
            ints2octs((48, 128, 36, 128, 4, 4, 113, 117, 105, 99, 4, 4, 107, 32, 98, 114, 4, 3, 111, 119, 110, 0, 0, 0, 0))
        ) == (self.s, null)

    def testSchemalessDecoder(self):
        assert decoder.decode(
            ints2octs((48, 13, 4, 11, 113, 117, 105, 99, 107, 32, 98, 114, 111, 119, 110)), asn1Spec=univ.SequenceOf()
        ) == (self.s, null)


class ExpTaggedSequenceOfDecoderTestCase(BaseTestCase):

    def testWithSchema(self):
        s = univ.SequenceOf().subtype(explicitTag=tag.Tag(tag.tagClassContext, tag.tagFormatConstructed, 3))
        s2, r = decoder.decode(
            ints2octs((163, 15, 48, 13, 4, 11, 113, 117, 105, 99, 107, 32, 98, 114, 111, 119, 110)), asn1Spec=s
        )
        assert not r
        assert s2 == [str2octs('quick brown')]
        assert s.tagSet == s2.tagSet

    def testWithoutSchema(self):
        s = univ.SequenceOf().subtype(explicitTag=tag.Tag(tag.tagClassContext, tag.tagFormatConstructed, 3))
        s2, r = decoder.decode(
            ints2octs((163, 15, 48, 13, 4, 11, 113, 117, 105, 99, 107, 32, 98, 114, 111, 119, 110))
        )
        assert not r
        assert s2 == [str2octs('quick brown')]
        assert s.tagSet == s2.tagSet


class SequenceOfDecoderWithSchemaTestCase(BaseTestCase):
    def setUp(self):
        BaseTestCase.setUp(self)
        self.s = univ.SequenceOf(componentType=univ.OctetString())
        self.s.setComponentByPosition(0, univ.OctetString('quick brown'))

    def testDefMode(self):
        assert decoder.decode(
            ints2octs((48, 13, 4, 11, 113, 117, 105, 99, 107, 32, 98, 114, 111, 119, 110)), asn1Spec=self.s
        ) == (self.s, null)

    def testIndefMode(self):
        assert decoder.decode(
            ints2octs((48, 128, 4, 11, 113, 117, 105, 99, 107, 32, 98, 114, 111, 119, 110, 0, 0)), asn1Spec=self.s
        ) == (self.s, null)

    def testDefModeChunked(self):
        assert decoder.decode(
            ints2octs((48, 19, 36, 17, 4, 4, 113, 117, 105, 99, 4, 4, 107, 32, 98, 114, 4, 3, 111, 119, 110)), asn1Spec=self.s
        ) == (self.s, null)

    def testIndefModeChunked(self):
        assert decoder.decode(
            ints2octs((48, 128, 36, 128, 4, 4, 113, 117, 105, 99, 4, 4, 107, 32, 98, 114, 4, 3, 111, 119, 110, 0, 0, 0, 0)), asn1Spec=self.s
        ) == (self.s, null)


class SetOfDecoderTestCase(BaseTestCase):
    def setUp(self):
        BaseTestCase.setUp(self)
        self.s = univ.SetOf(componentType=univ.OctetString())
        self.s.setComponentByPosition(0, univ.OctetString('quick brown'))

    def testDefMode(self):
        assert decoder.decode(
            ints2octs((49, 13, 4, 11, 113, 117, 105, 99, 107, 32, 98, 114, 111, 119, 110))
        ) == (self.s, null)

    def testIndefMode(self):
        assert decoder.decode(
            ints2octs((49, 128, 4, 11, 113, 117, 105, 99, 107, 32, 98, 114, 111, 119, 110, 0, 0))
        ) == (self.s, null)

    def testDefModeChunked(self):
        assert decoder.decode(
            ints2octs((49, 19, 36, 17, 4, 4, 113, 117, 105, 99, 4, 4, 107, 32, 98, 114, 4, 3, 111, 119, 110))
        ) == (self.s, null)

    def testIndefModeChunked(self):
        assert decoder.decode(
            ints2octs((49, 128, 36, 128, 4, 4, 113, 117, 105, 99, 4, 4, 107, 32, 98, 114, 4, 3, 111, 119, 110, 0, 0, 0, 0))
        ) == (self.s, null)

    def testSchemalessDecoder(self):
        assert decoder.decode(
            ints2octs((49, 13, 4, 11, 113, 117, 105, 99, 107, 32, 98, 114, 111, 119, 110)), asn1Spec=univ.SetOf()
        ) == (self.s, null)


class SetOfDecoderWithSchemaTestCase(BaseTestCase):
    def setUp(self):
        BaseTestCase.setUp(self)
        self.s = univ.SetOf(componentType=univ.OctetString())
        self.s.setComponentByPosition(0, univ.OctetString('quick brown'))

    def testDefMode(self):
        assert decoder.decode(
            ints2octs((49, 13, 4, 11, 113, 117, 105, 99, 107, 32, 98, 114, 111, 119, 110)), asn1Spec=self.s
        ) == (self.s, null)

    def testIndefMode(self):
        assert decoder.decode(
            ints2octs((49, 128, 4, 11, 113, 117, 105, 99, 107, 32, 98, 114, 111, 119, 110, 0, 0)), asn1Spec=self.s
        ) == (self.s, null)

    def testDefModeChunked(self):
        assert decoder.decode(
            ints2octs((49, 19, 36, 17, 4, 4, 113, 117, 105, 99, 4, 4, 107, 32, 98, 114, 4, 3, 111, 119, 110)), asn1Spec=self.s
        ) == (self.s, null)

    def testIndefModeChunked(self):
        assert decoder.decode(
            ints2octs((49, 128, 36, 128, 4, 4, 113, 117, 105, 99, 4, 4, 107, 32, 98, 114, 4, 3, 111, 119, 110, 0, 0, 0, 0)), asn1Spec=self.s
        ) == (self.s, null)


class SequenceDecoderTestCase(BaseTestCase):
    def setUp(self):
        BaseTestCase.setUp(self)
        self.s = univ.Sequence(
            componentType=namedtype.NamedTypes(
                namedtype.NamedType('place-holder', univ.Null(null)),
                namedtype.NamedType('first-name', univ.OctetString(null)),
                namedtype.NamedType('age', univ.Integer(33))
            )
        )
        self.s.setComponentByPosition(0, univ.Null(null))
        self.s.setComponentByPosition(1, univ.OctetString('quick brown'))
        self.s.setComponentByPosition(2, univ.Integer(1))

    def testWithOptionalAndDefaultedDefMode(self):
        assert decoder.decode(
            ints2octs((48, 18, 5, 0, 4, 11, 113, 117, 105, 99, 107, 32, 98, 114, 111, 119, 110, 2, 1, 1))
        ) == (self.s, null)

    def testWithOptionalAndDefaultedIndefMode(self):
        assert decoder.decode(
            ints2octs((48, 128, 5, 0, 36, 128, 4, 11, 113, 117, 105, 99, 107, 32, 98, 114, 111, 119, 110, 0, 0, 2, 1, 1, 0, 0))
        ) == (self.s, null)

    def testWithOptionalAndDefaultedDefModeChunked(self):
        assert decoder.decode(
            ints2octs(
                (48, 24, 5, 0, 36, 17, 4, 4, 113, 117, 105, 99, 4, 4, 107, 32, 98, 114, 4, 3, 111, 119, 110, 2, 1, 1))
        ) == (self.s, null)

    def testWithOptionalAndDefaultedIndefModeChunked(self):
        assert decoder.decode(
            ints2octs((48, 128, 5, 0, 36, 128, 4, 4, 113, 117, 105, 99, 4, 4, 107, 32, 98, 114, 4, 3, 111, 119, 110, 0, 0, 2, 1, 1, 0, 0))
        ) == (self.s, null)

    def testWithOptionalAndDefaultedDefModeSubst(self):
        assert decoder.decode(
            ints2octs((48, 18, 5, 0, 4, 11, 113, 117, 105, 99, 107, 32, 98, 114, 111, 119, 110, 2, 1, 1)),
            substrateFun=lambda a, b, c: (b, b[c:])
        ) == (ints2octs((5, 0, 4, 11, 113, 117, 105, 99, 107, 32, 98, 114, 111, 119, 110, 2, 1, 1)), str2octs(''))

    def testWithOptionalAndDefaultedIndefModeSubst(self):
        assert decoder.decode(
            ints2octs((48, 128, 5, 0, 36, 128, 4, 11, 113, 117, 105, 99, 107, 32, 98, 114, 111, 119, 110, 0, 0, 2, 1, 1, 0, 0)),
            substrateFun=lambda a, b, c: (b, str2octs(''))
        ) == (ints2octs(
            (5, 0, 36, 128, 4, 11, 113, 117, 105, 99, 107, 32, 98, 114, 111, 119, 110, 0, 0, 2, 1, 1, 0, 0)), str2octs(''))

    def testTagFormat(self):
        try:
            decoder.decode(
                ints2octs((16, 18, 5, 0, 4, 11, 113, 117, 105, 99, 107, 32, 98, 114, 111, 119, 110, 2, 1, 1))
            )
        except PyAsn1Error:
            pass
        else:
            assert 0, 'wrong tagFormat worked out'


class SequenceDecoderWithSchemaTestCase(BaseTestCase):
    def setUp(self):
        BaseTestCase.setUp(self)
        self.s = univ.Sequence(
            componentType=namedtype.NamedTypes(
                namedtype.NamedType('place-holder', univ.Null(null)),
                namedtype.OptionalNamedType('first-name', univ.OctetString()),
                namedtype.DefaultedNamedType('age', univ.Integer(33)),
            )
        )

    def __init(self):
        self.s.clear()
        self.s.setComponentByPosition(0, univ.Null(null))

    def __initWithOptional(self):
        self.s.clear()
        self.s.setComponentByPosition(0, univ.Null(null))
        self.s.setComponentByPosition(1, univ.OctetString('quick brown'))

    def __initWithDefaulted(self):
        self.s.clear()
        self.s.setComponentByPosition(0, univ.Null(null))
        self.s.setComponentByPosition(2, univ.Integer(1))

    def __initWithOptionalAndDefaulted(self):
        self.s.clear()
        self.s.setComponentByPosition(0, univ.Null(null))
        self.s.setComponentByPosition(1, univ.OctetString('quick brown'))
        self.s.setComponentByPosition(2, univ.Integer(1))

    def testDefMode(self):
        self.__init()
        assert decoder.decode(
            ints2octs((48, 2, 5, 0)), asn1Spec=self.s
        ) == (self.s, null)

    def testIndefMode(self):
        self.__init()
        assert decoder.decode(
            ints2octs((48, 128, 5, 0, 0, 0)), asn1Spec=self.s
        ) == (self.s, null)

    def testDefModeChunked(self):
        self.__init()
        assert decoder.decode(
            ints2octs((48, 2, 5, 0)), asn1Spec=self.s
        ) == (self.s, null)

    def testIndefModeChunked(self):
        self.__init()
        assert decoder.decode(
            ints2octs((48, 128, 5, 0, 0, 0)), asn1Spec=self.s
        ) == (self.s, null)

    def testWithOptionalDefMode(self):
        self.__initWithOptional()
        assert decoder.decode(
            ints2octs((48, 15, 5, 0, 4, 11, 113, 117, 105, 99, 107, 32, 98, 114, 111, 119, 110)), asn1Spec=self.s
        ) == (self.s, null)

    def testWithOptionaIndefMode(self):
        self.__initWithOptional()
        assert decoder.decode(
            ints2octs((48, 128, 5, 0, 36, 128, 4, 11, 113, 117, 105, 99, 107, 32, 98, 114, 111, 119, 110, 0, 0, 0, 0)),
            asn1Spec=self.s
        ) == (self.s, null)

    def testWithOptionalDefModeChunked(self):
        self.__initWithOptional()
        assert decoder.decode(
            ints2octs((48, 21, 5, 0, 36, 17, 4, 4, 113, 117, 105, 99, 4, 4, 107, 32, 98, 114, 4, 3, 111, 119, 110)),
            asn1Spec=self.s
        ) == (self.s, null)

    def testWithOptionalIndefModeChunked(self):
        self.__initWithOptional()
        assert decoder.decode(
            ints2octs((48, 128, 5, 0, 36, 128, 4, 4, 113, 117, 105, 99, 4, 4, 107, 32, 98, 114, 4, 3, 111, 119, 110, 0,
                       0, 0, 0)),
            asn1Spec=self.s
        ) == (self.s, null)

    def testWithDefaultedDefMode(self):
        self.__initWithDefaulted()
        assert decoder.decode(
            ints2octs((48, 5, 5, 0, 2, 1, 1)), asn1Spec=self.s
        ) == (self.s, null)

    def testWithDefaultedIndefMode(self):
        self.__initWithDefaulted()
        assert decoder.decode(
            ints2octs((48, 128, 5, 0, 2, 1, 1, 0, 0)), asn1Spec=self.s
        ) == (self.s, null)

    def testWithDefaultedDefModeChunked(self):
        self.__initWithDefaulted()
        assert decoder.decode(
            ints2octs((48, 5, 5, 0, 2, 1, 1)), asn1Spec=self.s
        ) == (self.s, null)

    def testWithDefaultedIndefModeChunked(self):
        self.__initWithDefaulted()
        assert decoder.decode(
            ints2octs((48, 128, 5, 0, 2, 1, 1, 0, 0)), asn1Spec=self.s
        ) == (self.s, null)

    def testWithOptionalAndDefaultedDefMode(self):
        self.__initWithOptionalAndDefaulted()
        assert decoder.decode(
            ints2octs((48, 18, 5, 0, 4, 11, 113, 117, 105, 99, 107, 32, 98, 114, 111, 119, 110, 2, 1, 1)),
            asn1Spec=self.s
        ) == (self.s, null)

    def testWithOptionalAndDefaultedIndefMode(self):
        self.__initWithOptionalAndDefaulted()
        assert decoder.decode(
            ints2octs((48, 128, 5, 0, 36, 128, 4, 11, 113, 117, 105, 99, 107, 32, 98, 114, 111, 119, 110, 0, 0, 2, 1, 1,
                       0, 0)), asn1Spec=self.s
        ) == (self.s, null)

    def testWithOptionalAndDefaultedDefModeChunked(self):
        self.__initWithOptionalAndDefaulted()
        assert decoder.decode(
            ints2octs(
                (48, 24, 5, 0, 36, 17, 4, 4, 113, 117, 105, 99, 4, 4, 107, 32, 98, 114, 4, 3, 111, 119, 110, 2, 1, 1)),
            asn1Spec=self.s
        ) == (self.s, null)

    def testWithOptionalAndDefaultedIndefModeChunked(self):
        self.__initWithOptionalAndDefaulted()
        assert decoder.decode(
            ints2octs((48, 128, 5, 0, 36, 128, 4, 4, 113, 117, 105, 99, 4, 4, 107, 32, 98, 114, 4, 3, 111, 119, 110, 0,
                       0, 2, 1, 1, 0, 0)), asn1Spec=self.s
        ) == (self.s, null)


<<<<<<< HEAD
class SequenceDecoderWithIntegerOpenTypesTestCase(unittest.TestCase):
    def setUp(self):
        openType = opentype.OpenType(
            'id',
            {1: univ.Integer(),
             2: univ.OctetString()}
        )
        self.s = univ.Sequence(
            componentType=namedtype.NamedTypes(
                namedtype.NamedType('id', univ.Integer()),
                namedtype.NamedType('blob', univ.Any(), openType=openType)
            )
        )

    def testDecodeOpenTypesChoiceOne(self):
        s, r = decoder.decode(
            ints2octs((48, 6, 2, 1, 1, 2, 1, 12)), asn1Spec=self.s,
            decodeOpenTypes=True
        )
        assert not r
        assert s[0] == 1
        assert s[1] == 12

    def testDecodeOpenTypesChoiceTwo(self):
        s, r = decoder.decode(
            ints2octs((48, 16, 2, 1, 2, 4, 11, 113, 117, 105, 99, 107, 32, 98, 114, 111, 119, 110)), asn1Spec=self.s,
            decodeOpenTypes = True
        )
        assert not r
        assert s[0] == 2
        assert s[1] == univ.OctetString('quick brown')

    def testDontDecodeOpenTypesChoiceOne(self):
        s, r = decoder.decode(
            ints2octs((48, 6, 2, 1, 1, 2, 1, 12)), asn1Spec=self.s
        )
        assert not r
        assert s[0] == 1
        assert s[1] == ints2octs((2, 1, 12))

    def testDontDecodeOpenTypesChoiceTwo(self):
        s, r = decoder.decode(
            ints2octs((48, 16, 2, 1, 2, 4, 11, 113, 117, 105, 99, 107, 32, 98, 114, 111, 119, 110)), asn1Spec=self.s
        )
        assert not r
        assert s[0] == 2
        assert s[1] == ints2octs((4, 11, 113, 117, 105, 99, 107, 32, 98, 114, 111, 119, 110))


class SetDecoderTestCase(unittest.TestCase):
=======
class SetDecoderTestCase(BaseTestCase):
>>>>>>> 3182ecf8
    def setUp(self):
        BaseTestCase.setUp(self)
        self.s = univ.Set(
            componentType=namedtype.NamedTypes(
                namedtype.NamedType('place-holder', univ.Null(null)),
                namedtype.NamedType('first-name', univ.OctetString(null)),
                namedtype.NamedType('age', univ.Integer(33))
            )
        )
        self.s.setComponentByPosition(0, univ.Null(null))
        self.s.setComponentByPosition(1, univ.OctetString('quick brown'))
        self.s.setComponentByPosition(2, univ.Integer(1))

    def testWithOptionalAndDefaultedDefMode(self):
        assert decoder.decode(
            ints2octs((49, 18, 5, 0, 4, 11, 113, 117, 105, 99, 107, 32, 98, 114, 111, 119, 110, 2, 1, 1))
        ) == (self.s, null)

    def testWithOptionalAndDefaultedIndefMode(self):
        assert decoder.decode(
            ints2octs((49, 128, 5, 0, 36, 128, 4, 11, 113, 117, 105, 99, 107, 32, 98, 114, 111, 119, 110, 0, 0, 2, 1, 1, 0, 0))
        ) == (self.s, null)

    def testWithOptionalAndDefaultedDefModeChunked(self):
        assert decoder.decode(
            ints2octs(
                (49, 24, 5, 0, 36, 17, 4, 4, 113, 117, 105, 99, 4, 4, 107, 32, 98, 114, 4, 3, 111, 119, 110, 2, 1, 1))
        ) == (self.s, null)

    def testWithOptionalAndDefaultedIndefModeChunked(self):
        assert decoder.decode(
            ints2octs((49, 128, 5, 0, 36, 128, 4, 4, 113, 117, 105, 99, 4, 4, 107, 32, 98, 114, 4, 3, 111, 119, 110, 0, 0, 2, 1, 1, 0, 0))
        ) == (self.s, null)

    def testWithOptionalAndDefaultedDefModeSubst(self):
        assert decoder.decode(
            ints2octs((49, 18, 5, 0, 4, 11, 113, 117, 105, 99, 107, 32, 98, 114, 111, 119, 110, 2, 1, 1)),
            substrateFun=lambda a, b, c: (b, b[c:])
        ) == (ints2octs((5, 0, 4, 11, 113, 117, 105, 99, 107, 32, 98, 114, 111, 119, 110, 2, 1, 1)), str2octs(''))

    def testWithOptionalAndDefaultedIndefModeSubst(self):
        assert decoder.decode(
            ints2octs((49, 128, 5, 0, 36, 128, 4, 11, 113, 117, 105, 99, 107, 32, 98, 114, 111, 119, 110, 0, 0, 2, 1, 1, 0, 0)),
            substrateFun=lambda a, b, c: (b, str2octs(''))
        ) == (ints2octs(
            (5, 0, 36, 128, 4, 11, 113, 117, 105, 99, 107, 32, 98, 114, 111, 119, 110, 0, 0, 2, 1, 1, 0, 0)), str2octs(''))

    def testTagFormat(self):
        try:
            decoder.decode(
                ints2octs((16, 18, 5, 0, 4, 11, 113, 117, 105, 99, 107, 32, 98, 114, 111, 119, 110, 2, 1, 1))
            )
        except PyAsn1Error:
            pass
        else:
            assert 0, 'wrong tagFormat worked out'


class SetDecoderWithSchemaTestCase(BaseTestCase):
    def setUp(self):
        BaseTestCase.setUp(self)
        self.s = univ.Set(
            componentType=namedtype.NamedTypes(
                namedtype.NamedType('place-holder', univ.Null(null)),
                namedtype.OptionalNamedType('first-name', univ.OctetString()),
                namedtype.DefaultedNamedType('age', univ.Integer(33)),
            )
        )

    def __init(self):
        self.s.clear()
        self.s.setComponentByPosition(0, univ.Null(null))

    def __initWithOptional(self):
        self.s.clear()
        self.s.setComponentByPosition(0, univ.Null(null))
        self.s.setComponentByPosition(1, univ.OctetString('quick brown'))

    def __initWithDefaulted(self):
        self.s.clear()
        self.s.setComponentByPosition(0, univ.Null(null))
        self.s.setComponentByPosition(2, univ.Integer(1))

    def __initWithOptionalAndDefaulted(self):
        self.s.clear()
        self.s.setComponentByPosition(0, univ.Null(null))
        self.s.setComponentByPosition(1, univ.OctetString('quick brown'))
        self.s.setComponentByPosition(2, univ.Integer(1))

    def testDefMode(self):
        self.__init()
        assert decoder.decode(
            ints2octs((49, 128, 5, 0, 0, 0)), asn1Spec=self.s
        ) == (self.s, null)

    def testIndefMode(self):
        self.__init()
        assert decoder.decode(
            ints2octs((49, 128, 5, 0, 0, 0)), asn1Spec=self.s
        ) == (self.s, null)

    def testDefModeChunked(self):
        self.__init()
        assert decoder.decode(
            ints2octs((49, 2, 5, 0)), asn1Spec=self.s
        ) == (self.s, null)

    def testIndefModeChunked(self):
        self.__init()
        assert decoder.decode(
            ints2octs((49, 128, 5, 0, 0, 0)), asn1Spec=self.s
        ) == (self.s, null)

    def testWithOptionalDefMode(self):
        self.__initWithOptional()
        assert decoder.decode(
            ints2octs((49, 15, 5, 0, 4, 11, 113, 117, 105, 99, 107, 32, 98, 114, 111, 119, 110)), asn1Spec=self.s
        ) == (self.s, null)

    def testWithOptionaIndefMode(self):
        self.__initWithOptional()
        assert decoder.decode(
            ints2octs((49, 128, 5, 0, 36, 128, 4, 11, 113, 117, 105, 99, 107, 32, 98, 114, 111, 119, 110, 0, 0, 0, 0)), asn1Spec=self.s
        ) == (self.s, null)

    def testWithOptionalDefModeChunked(self):
        self.__initWithOptional()
        assert decoder.decode(
            ints2octs((49, 21, 5, 0, 36, 17, 4, 4, 113, 117, 105, 99, 4, 4, 107, 32, 98, 114, 4, 3, 111, 119, 110)), asn1Spec=self.s
        ) == (self.s, null)

    def testWithOptionalIndefModeChunked(self):
        self.__initWithOptional()
        assert decoder.decode(
            ints2octs((49, 128, 5, 0, 36, 128, 4, 4, 113, 117, 105, 99, 4, 4, 107, 32, 98, 114, 4, 3, 111, 119, 110, 0, 0, 0, 0)), asn1Spec=self.s
        ) == (self.s, null)

    def testWithDefaultedDefMode(self):
        self.__initWithDefaulted()
        assert decoder.decode(
            ints2octs((49, 5, 5, 0, 2, 1, 1)), asn1Spec=self.s
        ) == (self.s, null)

    def testWithDefaultedIndefMode(self):
        self.__initWithDefaulted()
        assert decoder.decode(
            ints2octs((49, 128, 5, 0, 2, 1, 1, 0, 0)), asn1Spec=self.s
        ) == (self.s, null)

    def testWithDefaultedDefModeChunked(self):
        self.__initWithDefaulted()
        assert decoder.decode(
            ints2octs((49, 5, 5, 0, 2, 1, 1)), asn1Spec=self.s
        ) == (self.s, null)

    def testWithDefaultedIndefModeChunked(self):
        self.__initWithDefaulted()
        assert decoder.decode(
            ints2octs((49, 128, 5, 0, 2, 1, 1, 0, 0)), asn1Spec=self.s
        ) == (self.s, null)

    def testWithOptionalAndDefaultedDefMode(self):
        self.__initWithOptionalAndDefaulted()
        assert decoder.decode(
            ints2octs((49, 18, 5, 0, 4, 11, 113, 117, 105, 99, 107, 32, 98, 114, 111, 119, 110, 2, 1, 1)), asn1Spec=self.s
        ) == (self.s, null)

    def testWithOptionalAndDefaultedDefModeReordered(self):
        self.__initWithOptionalAndDefaulted()
        assert decoder.decode(
            ints2octs((49, 18, 2, 1, 1, 4, 11, 113, 117, 105, 99, 107, 32, 98, 114, 111, 119, 110, 5, 0)), asn1Spec=self.s
        ) == (self.s, null)

    def testWithOptionalAndDefaultedIndefMode(self):
        self.__initWithOptionalAndDefaulted()
        assert decoder.decode(
            ints2octs((49, 128, 5, 0, 36, 128, 4, 11, 113, 117, 105, 99, 107, 32, 98, 114, 111, 119, 110, 0, 0, 2, 1, 1, 0, 0)), asn1Spec=self.s
        ) == (self.s, null)

    def testWithOptionalAndDefaultedIndefModeReordered(self):
        self.__initWithOptionalAndDefaulted()
        assert decoder.decode(
            ints2octs((49, 128, 2, 1, 1, 5, 0, 36, 128, 4, 11, 113, 117, 105, 99, 107, 32, 98, 114, 111, 119, 110, 0, 0,  0, 0)), asn1Spec=self.s
        ) == (self.s, null)

    def testWithOptionalAndDefaultedDefModeChunked(self):
        self.__initWithOptionalAndDefaulted()
        assert decoder.decode(
            ints2octs((49, 24, 5, 0, 36, 17, 4, 4, 113, 117, 105, 99, 4, 4, 107, 32, 98, 114, 4, 3, 111, 119, 110, 2, 1, 1)), asn1Spec=self.s
        ) == (self.s, null)

    def testWithOptionalAndDefaultedIndefModeChunked(self):
        self.__initWithOptionalAndDefaulted()
        assert decoder.decode(
            ints2octs((49, 128, 5, 0, 36, 128, 4, 4, 113, 117, 105, 99, 4, 4, 107, 32, 98, 114, 4, 3, 111, 119, 110, 0, 0, 2, 1, 1, 0, 0)), asn1Spec=self.s
        ) == (self.s, null)


class SequenceOfWithExpTaggedOctetStringDecoder(BaseTestCase):
    def setUp(self):
        BaseTestCase.setUp(self)
        self.s = univ.SequenceOf(
            componentType=univ.OctetString().subtype(explicitTag=tag.Tag(tag.tagClassContext, tag.tagFormatSimple, 3))
        )
        self.s.setComponentByPosition(0, 'q')
        self.s2 = univ.SequenceOf()

    def testDefModeSchema(self):
        s, r = decoder.decode(ints2octs((48, 5, 163, 3, 4, 1, 113)), asn1Spec=self.s)
        assert not r
        assert s == self.s
        assert s.tagSet == self.s.tagSet

    def testIndefModeSchema(self):
        s, r = decoder.decode(ints2octs((48, 128, 163, 128, 4, 1, 113, 0, 0, 0, 0)), asn1Spec=self.s)
        assert not r
        assert s == self.s
        assert s.tagSet == self.s.tagSet

    def testDefModeNoComponent(self):
        s, r = decoder.decode(ints2octs((48, 5, 163, 3, 4, 1, 113)), asn1Spec=self.s2)
        assert not r
        assert s == self.s
        assert s.tagSet == self.s.tagSet

    def testIndefModeNoComponent(self):
        s, r = decoder.decode(ints2octs((48, 128, 163, 128, 4, 1, 113, 0, 0, 0, 0)), asn1Spec=self.s2)
        assert not r
        assert s == self.s
        assert s.tagSet == self.s.tagSet

    def testDefModeSchemaless(self):
        s, r = decoder.decode(ints2octs((48, 5, 163, 3, 4, 1, 113)))
        assert not r
        assert s == self.s
        assert s.tagSet == self.s.tagSet

    def testIndefModeSchemaless(self):
        s, r = decoder.decode(ints2octs((48, 128, 163, 128, 4, 1, 113, 0, 0, 0, 0)))
        assert not r
        assert s == self.s
        assert s.tagSet == self.s.tagSet


class SequenceWithExpTaggedOctetStringDecoder(BaseTestCase):
    def setUp(self):
        BaseTestCase.setUp(self)
        self.s = univ.Sequence(
            componentType=namedtype.NamedTypes(
                namedtype.NamedType(
                    'x', univ.OctetString().subtype(explicitTag=tag.Tag(tag.tagClassContext, tag.tagFormatSimple, 3))
                )
            )
        )
        self.s.setComponentByPosition(0, 'q')
        self.s2 = univ.Sequence()

    def testDefModeSchema(self):
        s, r = decoder.decode(ints2octs((48, 5, 163, 3, 4, 1, 113)), asn1Spec=self.s)
        assert not r
        assert s == self.s
        assert s.tagSet == self.s.tagSet

    def testIndefModeSchema(self):
        s, r = decoder.decode(ints2octs((48, 128, 163, 128, 4, 1, 113, 0, 0, 0, 0)), asn1Spec=self.s)
        assert not r
        assert s == self.s
        assert s.tagSet == self.s.tagSet

    def testDefModeNoComponent(self):
        s, r = decoder.decode(ints2octs((48, 5, 163, 3, 4, 1, 113)), asn1Spec=self.s2)
        assert not r
        assert s == self.s
        assert s.tagSet == self.s.tagSet

    def testIndefModeNoComponent(self):
        s, r = decoder.decode(ints2octs((48, 128, 163, 128, 4, 1, 113, 0, 0, 0, 0)), asn1Spec=self.s2)
        assert not r
        assert s == self.s
        assert s.tagSet == self.s.tagSet

    def testDefModeSchemaless(self):
        s, r = decoder.decode(ints2octs((48, 5, 163, 3, 4, 1, 113)))
        assert not r
        assert s == self.s
        assert s.tagSet == self.s.tagSet

    def testIndefModeSchemaless(self):
        s, r = decoder.decode(ints2octs((48, 128, 163, 128, 4, 1, 113, 0, 0, 0, 0)))
        assert not r
        assert s == self.s
        assert s.tagSet == self.s.tagSet


class ChoiceDecoderTestCase(BaseTestCase):
    def setUp(self):
        BaseTestCase.setUp(self)
        self.s = univ.Choice(
            componentType=namedtype.NamedTypes(
                namedtype.NamedType('place-holder', univ.Null(null)),
                namedtype.NamedType('number', univ.Integer(0)),
                namedtype.NamedType('string', univ.OctetString())
            )
        )

    def testBySpec(self):
        self.s.setComponentByPosition(0, univ.Null(null))
        assert decoder.decode(
            ints2octs((5, 0)), asn1Spec=self.s
        ) == (self.s, null)

    def testWithoutSpec(self):
        self.s.setComponentByPosition(0, univ.Null(null))
        assert decoder.decode(ints2octs((5, 0))) == (self.s, null)
        assert decoder.decode(ints2octs((5, 0))) == (univ.Null(null), null)

    def testUndefLength(self):
        self.s.setComponentByPosition(2, univ.OctetString('abcdefgh'))
        assert decoder.decode(ints2octs((36, 128, 4, 3, 97, 98, 99, 4, 3, 100, 101, 102, 4, 2, 103, 104, 0, 0)),
                              asn1Spec=self.s) == (self.s, null)

    def testExplicitTag(self):
        s = self.s.subtype(explicitTag=tag.Tag(tag.tagClassContext,
                                               tag.tagFormatConstructed, 4))
        s.setComponentByPosition(0, univ.Null(null))
        assert decoder.decode(ints2octs((164, 2, 5, 0)), asn1Spec=s) == (s, null)

    def testExplicitTagUndefLength(self):
        s = self.s.subtype(explicitTag=tag.Tag(tag.tagClassContext,
                                               tag.tagFormatConstructed, 4))
        s.setComponentByPosition(0, univ.Null(null))
        assert decoder.decode(ints2octs((164, 128, 5, 0, 0, 0)), asn1Spec=s) == (s, null)


class AnyDecoderTestCase(BaseTestCase):
    def setUp(self):
        BaseTestCase.setUp(self)
        self.s = univ.Any()

    def testByUntagged(self):
        assert decoder.decode(
            ints2octs((4, 3, 102, 111, 120)), asn1Spec=self.s
        ) == (univ.Any('\004\003fox'), null)

    def testTaggedEx(self):
        s = univ.Any('\004\003fox').subtype(explicitTag=tag.Tag(tag.tagClassContext, tag.tagFormatSimple, 4))
        assert decoder.decode(ints2octs((164, 5, 4, 3, 102, 111, 120)), asn1Spec=s) == (s, null)

    def testTaggedIm(self):
        s = univ.Any('\004\003fox').subtype(implicitTag=tag.Tag(tag.tagClassContext, tag.tagFormatSimple, 4))
        assert decoder.decode(ints2octs((132, 5, 4, 3, 102, 111, 120)), asn1Spec=s) == (s, null)

    def testByUntaggedIndefMode(self):
        assert decoder.decode(
            ints2octs((4, 3, 102, 111, 120)), asn1Spec=self.s
        ) == (univ.Any('\004\003fox'), null)

    def testTaggedExIndefMode(self):
        s = univ.Any('\004\003fox').subtype(explicitTag=tag.Tag(tag.tagClassContext, tag.tagFormatSimple, 4))
        assert decoder.decode(ints2octs((164, 128, 4, 3, 102, 111, 120, 0, 0)), asn1Spec=s) == (s, null)

    def testTaggedImIndefMode(self):
        s = univ.Any('\004\003fox').subtype(implicitTag=tag.Tag(tag.tagClassContext, tag.tagFormatSimple, 4))
        assert decoder.decode(ints2octs((164, 128, 4, 3, 102, 111, 120, 0, 0)), asn1Spec=s) == (s, null)

    def testByUntaggedSubst(self):
        assert decoder.decode(
            ints2octs((4, 3, 102, 111, 120)),
            asn1Spec=self.s,
            substrateFun=lambda a, b, c: (b, b[c:])
        ) == (ints2octs((4, 3, 102, 111, 120)), str2octs(''))

    def testTaggedExSubst(self):
        assert decoder.decode(
            ints2octs((164, 5, 4, 3, 102, 111, 120)),
            asn1Spec=self.s,
            substrateFun=lambda a, b, c: (b, b[c:])
        ) == (ints2octs((164, 5, 4, 3, 102, 111, 120)), str2octs(''))


class EndOfOctetsTestCase(BaseTestCase):
    def testUnexpectedEoo(self):
        try:
            decoder.decode(ints2octs((0, 0)))
        except PyAsn1Error:
            pass
        else:
            assert 0, 'end-of-contents octets accepted at top level'

    def testExpectedEoo(self):
        result, remainder = decoder.decode(ints2octs((0, 0)), allowEoo=True)
        assert eoo.endOfOctets.isSameTypeWith(result) and result == eoo.endOfOctets and result is eoo.endOfOctets
        assert remainder == null

    def testDefiniteNoEoo(self):
        try:
            decoder.decode(ints2octs((0x23, 0x02, 0x00, 0x00)))
        except PyAsn1Error:
            pass
        else:
            assert 0, 'end-of-contents octets accepted inside definite-length encoding'

    def testIndefiniteEoo(self):
        result, remainder = decoder.decode(ints2octs((0x23, 0x80, 0x00, 0x00)))
        assert result == () and remainder == null, 'incorrect decoding of indefinite length end-of-octets'

    def testNoLongFormEoo(self):
        try:
            decoder.decode(ints2octs((0x23, 0x80, 0x00, 0x81, 0x00)))
        except PyAsn1Error:
            pass
        else:
            assert 0, 'end-of-contents octets accepted with invalid long-form length'

    def testNoConstructedEoo(self):
        try:
            decoder.decode(ints2octs((0x23, 0x80, 0x20, 0x00)))
        except PyAsn1Error:
            pass
        else:
            assert 0, 'end-of-contents octets accepted with invalid constructed encoding'

    def testNoEooData(self):
        try:
            decoder.decode(ints2octs((0x23, 0x80, 0x00, 0x01, 0x00)))
        except PyAsn1Error:
            pass
        else:
            assert 0, 'end-of-contents octets accepted with unexpected data'


class NonStringDecoderTestCase(BaseTestCase):
    def setUp(self):
        BaseTestCase.setUp(self)
        self.s = univ.Sequence(
            componentType=namedtype.NamedTypes(
                namedtype.NamedType('place-holder', univ.Null(null)),
                namedtype.NamedType('first-name', univ.OctetString(null)),
                namedtype.NamedType('age', univ.Integer(33))
            )
        )
        self.s.setComponentByPosition(0, univ.Null(null))
        self.s.setComponentByPosition(1, univ.OctetString('quick brown'))
        self.s.setComponentByPosition(2, univ.Integer(1))

        self.substrate = ints2octs([48, 18, 5, 0, 4, 11, 113, 117, 105, 99, 107, 32, 98, 114, 111, 119, 110, 2, 1, 1])

    def testOctetString(self):
        s, _ = decoder.decode(univ.OctetString(self.substrate), asn1Spec=self.s)
        assert self.s == s

    def testAny(self):
        s, _ = decoder.decode(univ.Any(self.substrate), asn1Spec=self.s)
        assert self.s == s


suite = unittest.TestLoader().loadTestsFromModule(sys.modules[__name__])

if __name__ == '__main__':
    unittest.TextTestRunner(verbosity=2).run(suite)<|MERGE_RESOLUTION|>--- conflicted
+++ resolved
@@ -10,13 +10,9 @@
 except ImportError:
     import unittest
 
-<<<<<<< HEAD
+from tests.base import BaseTestCase
+
 from pyasn1.type import tag, namedtype, opentype, univ, char
-=======
-from tests.base import BaseTestCase
-
-from pyasn1.type import tag, namedtype, univ, char
->>>>>>> 3182ecf8
 from pyasn1.codec.ber import decoder, eoo
 from pyasn1.compat.octets import ints2octs, str2octs, null
 from pyasn1.error import PyAsn1Error
@@ -835,8 +831,7 @@
         ) == (self.s, null)
 
 
-<<<<<<< HEAD
-class SequenceDecoderWithIntegerOpenTypesTestCase(unittest.TestCase):
+class SequenceDecoderWithIntegerOpenTypesTestCase(BaseTestCase):
     def setUp(self):
         openType = opentype.OpenType(
             'id',
@@ -885,10 +880,7 @@
         assert s[1] == ints2octs((4, 11, 113, 117, 105, 99, 107, 32, 98, 114, 111, 119, 110))
 
 
-class SetDecoderTestCase(unittest.TestCase):
-=======
 class SetDecoderTestCase(BaseTestCase):
->>>>>>> 3182ecf8
     def setUp(self):
         BaseTestCase.setUp(self)
         self.s = univ.Set(
