#
# This file is part of pyasn1 software.
#
# Copyright (c) 2005-2017, Ilya Etingof <etingof@gmail.com>
# License: http://snmplabs.com/pyasn1/license.html
#
import sys
import datetime
from copy import deepcopy
<<<<<<< HEAD
=======
import pickle
>>>>>>> 5efe9f21

try:
    import unittest2 as unittest

except ImportError:
    import unittest

from tests.base import BaseTestCase

from pyasn1.type import useful

class FixedOffset(datetime.tzinfo):
    def __init__(self, offset, name):
        self.__offset = datetime.timedelta(minutes=offset)
        self.__name = name

    def utcoffset(self, dt):
        return self.__offset

    def tzname(self, dt):
        return self.__name

    def dst(self, dt):
        return datetime.timedelta(0)


UTC = FixedOffset(0, 'UTC')
UTC2 = FixedOffset(120, 'UTC')


class ObjectDescriptorTestCase(BaseTestCase):
    pass


class GeneralizedTimeTestCase(BaseTestCase):

    def testFromDateTime(self):
        assert useful.GeneralizedTime.fromDateTime(datetime.datetime(2017, 7, 11, 0, 1, 2, 30000, tzinfo=UTC)) == '20170711000102.3Z'

    def testToDateTime0(self):
        assert datetime.datetime(2017, 7, 11, 0, 1, 2) == useful.GeneralizedTime('20170711000102').asDateTime

    def testToDateTime1(self):
        assert datetime.datetime(2017, 7, 11, 0, 1, 2, tzinfo=UTC) == useful.GeneralizedTime('20170711000102Z').asDateTime

    def testToDateTime2(self):
        assert datetime.datetime(2017, 7, 11, 0, 1, 2, 30000, tzinfo=UTC) == useful.GeneralizedTime('20170711000102.3Z').asDateTime

    def testToDateTime3(self):
        assert datetime.datetime(2017, 7, 11, 0, 1, 2, 30000, tzinfo=UTC) == useful.GeneralizedTime('20170711000102,3Z').asDateTime

    def testToDateTime4(self):
        assert datetime.datetime(2017, 7, 11, 0, 1, 2, 30000, tzinfo=UTC) == useful.GeneralizedTime('20170711000102.3+0000').asDateTime

    def testToDateTime5(self):
        assert datetime.datetime(2017, 7, 11, 0, 1, 2, 30000, tzinfo=UTC2) == useful.GeneralizedTime('20170711000102.3+0200').asDateTime

    def testToDateTime6(self):
        assert datetime.datetime(2017, 7, 11, 0, 1, 2, 30000, tzinfo=UTC2) == useful.GeneralizedTime('20170711000102.3+02').asDateTime

    def testToDateTime7(self):
        assert datetime.datetime(2017, 7, 11, 0, 1) == useful.GeneralizedTime('201707110001').asDateTime

    def testToDateTime8(self):
        assert datetime.datetime(2017, 7, 11, 0) == useful.GeneralizedTime('2017071100').asDateTime

    def testCopy(self):
        dt = useful.GeneralizedTime("20170916234254+0130").asDateTime
        assert dt == deepcopy(dt)

<<<<<<< HEAD
=======

class GeneralizedTimePicklingTestCase(unittest.TestCase):

    def testSchemaPickling(self):
        old_asn1 = useful.GeneralizedTime()
        serialised = pickle.dumps(old_asn1)
        assert serialised
        new_asn1 = pickle.loads(serialised)
        assert type(new_asn1) == useful.GeneralizedTime
        assert old_asn1.isSameTypeWith(new_asn1)

    def testValuePickling(self):
        old_asn1 = useful.GeneralizedTime("20170916234254+0130")
        serialised = pickle.dumps(old_asn1)
        assert serialised
        new_asn1 = pickle.loads(serialised)
        assert new_asn1 == old_asn1

>>>>>>> 5efe9f21

class UTCTimeTestCase(BaseTestCase):

    def testFromDateTime(self):
        assert useful.UTCTime.fromDateTime(datetime.datetime(2017, 7, 11, 0, 1, 2, tzinfo=UTC)) == '170711000102Z'

    def testToDateTime0(self):
        assert datetime.datetime(2017, 7, 11, 0, 1, 2) == useful.UTCTime('170711000102').asDateTime

    def testToDateTime1(self):
        assert datetime.datetime(2017, 7, 11, 0, 1, 2, tzinfo=UTC) == useful.UTCTime('170711000102Z').asDateTime

    def testToDateTime2(self):
        assert datetime.datetime(2017, 7, 11, 0, 1, 2, tzinfo=UTC) == useful.UTCTime('170711000102+0000').asDateTime

    def testToDateTime3(self):
        assert datetime.datetime(2017, 7, 11, 0, 1, 2, tzinfo=UTC2) == useful.UTCTime('170711000102+0200').asDateTime

    def testToDateTime4(self):
        assert datetime.datetime(2017, 7, 11, 0, 1) == useful.UTCTime('1707110001').asDateTime


class UTCTimePicklingTestCase(unittest.TestCase):

    def testSchemaPickling(self):
        old_asn1 = useful.UTCTime()
        serialised = pickle.dumps(old_asn1)
        assert serialised
        new_asn1 = pickle.loads(serialised)
        assert type(new_asn1) == useful.UTCTime
        assert old_asn1.isSameTypeWith(new_asn1)

    def testValuePickling(self):
        old_asn1 = useful.UTCTime("170711000102")
        serialised = pickle.dumps(old_asn1)
        assert serialised
        new_asn1 = pickle.loads(serialised)
        assert new_asn1 == old_asn1


suite = unittest.TestLoader().loadTestsFromModule(sys.modules[__name__])

if __name__ == '__main__':
    unittest.TextTestRunner(verbosity=2).run(suite)<|MERGE_RESOLUTION|>--- conflicted
+++ resolved
@@ -7,10 +7,7 @@
 import sys
 import datetime
 from copy import deepcopy
-<<<<<<< HEAD
-=======
 import pickle
->>>>>>> 5efe9f21
 
 try:
     import unittest2 as unittest
@@ -81,8 +78,6 @@
         dt = useful.GeneralizedTime("20170916234254+0130").asDateTime
         assert dt == deepcopy(dt)
 
-<<<<<<< HEAD
-=======
 
 class GeneralizedTimePicklingTestCase(unittest.TestCase):
 
@@ -101,7 +96,6 @@
         new_asn1 = pickle.loads(serialised)
         assert new_asn1 == old_asn1
 
->>>>>>> 5efe9f21
 
 class UTCTimeTestCase(BaseTestCase):
 
